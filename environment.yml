name: devtest
channels:
  - conda-forge
  - defaults
dependencies:
  - cartopy=0.20.1
  - jupyter=1.0.0
  - xarray=0.19.0
  - netCDF4=1.5.7
  - Bottleneck=1.3.2
  - dask=2021.9.1
  - climlab=0.7.12
  - pip
  - python=3.9.7
  - pip:
<<<<<<< HEAD
    - git+https://github.com/LinkedEarth/Pyleoclim_util.git@Development
=======
    - pyleoclim==0.7.4
>>>>>>> 56c4d0c9
<|MERGE_RESOLUTION|>--- conflicted
+++ resolved
@@ -13,8 +13,4 @@
   - pip
   - python=3.9.7
   - pip:
-<<<<<<< HEAD
-    - git+https://github.com/LinkedEarth/Pyleoclim_util.git@Development
-=======
-    - pyleoclim==0.7.4
->>>>>>> 56c4d0c9
+    - pyleoclim==0.7.4