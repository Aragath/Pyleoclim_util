--- conflicted
+++ resolved
@@ -4,12 +4,8 @@
 
 from setuptools import setup, find_packages
 
-<<<<<<< HEAD
-version = '0.8.2b'
-=======
-version = '0.8.1'
->>>>>>> eb59702a
 
+version = '0.9.0'
 
 # Read the readme file contents into variable
 def read(fname):
