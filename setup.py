import os
import sys
import io

#  from setuptools import setup, find_packages
from setuptools import find_packages
from numpy.distutils.core import Extension
from numpy.distutils.core import setup

version = '0.4.10'

# Read the readme file contents into variable
def read(fname):
    return open(os.path.join(os.path.dirname(__file__), fname)).read()

# Publish the package to the live server
if sys.argv[-1] == 'publish':
    # Register the tarball, upload it, and trash the temp readme rst file
    #os.system('python3 setup.py register -r pypi')
    os.system('python3 setup.py sdist')
    os.system('twine upload dist/pyleoclim-'+version+'tar.gz')
    sys.exit()

# Publish the package to the test server
elif sys.argv[-1] == 'publishtest':
    # Create dist tarball, register it to test site, upload tarball, and remove temp readme file
    #os.system('python3 setup.py register -r pypitest')
    os.system('python3 setup.py sdist')
<<<<<<< HEAD
    os.system('twine upload --repository-url https://test.pypi.org/legacy/ dist/pyleoclim-'+version+'tar.gz')
=======
    os.system('twine upload -r pypitest dist/pyleoclim-'+version+'tar.gz')
>>>>>>> 0f10831b
    sys.exit()

f2py_wwz = Extension(
    name='pyleoclim.f2py_wwz',
    extra_compile_args=['-O3'],
    extra_f90_compile_args=['-fopenmp', '-O3'],  # compiling with gfortran
    #  extra_f90_compile_args=['-qopenmp', '-O3', '-mkl=parallel'],  # compiling with ifort
    sources=['pyleoclim/src/f2py_wwz.f90']
)

setup(
    name='pyleoclim',
    packages=find_packages(),
    include_package_data=True,
    zip_safe=False,
    version=version,
    license='GNU Public',
    description='A Python package for paleoclimate data analysis',
    long_description=read("README.md"),
    long_description_content_type = 'text/markdown',
    author='Deborah Khider',
    author_email='khider@usc.edu',
    url='https://github.com/LinkedEarth/Pyleoclim_util/pyleoclim',
    download_url='https://github.com/LinkedEarth/Pyleoclim_util/tarball/'+version,
    keywords=['Paleoclimate, Data Analysis'],
    classifiers=[],
    ext_modules=[f2py_wwz],
    install_requires=[
        "LiPD>=0.2.7",
        "pandas>=0.25.0",
        "numpy>=1.16.4",
        "matplotlib>=3.1.0",
        "scipy>=1.3.1",
        "statsmodels>=0.8.0",
        "seaborn>=0.9.0",
        "scikit-learn>=0.21.3",
        "pathos>=0.2.4",
        "tqdm>=4.33.0",
        "rpy2>=3.0.5"],
    python_requires=">=3.6.0"
)<|MERGE_RESOLUTION|>--- conflicted
+++ resolved
@@ -26,11 +26,8 @@
     # Create dist tarball, register it to test site, upload tarball, and remove temp readme file
     #os.system('python3 setup.py register -r pypitest')
     os.system('python3 setup.py sdist')
-<<<<<<< HEAD
     os.system('twine upload --repository-url https://test.pypi.org/legacy/ dist/pyleoclim-'+version+'tar.gz')
-=======
-    os.system('twine upload -r pypitest dist/pyleoclim-'+version+'tar.gz')
->>>>>>> 0f10831b
+
     sys.exit()
 
 f2py_wwz = Extension(
