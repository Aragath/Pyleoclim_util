--- conflicted
+++ resolved
@@ -4,12 +4,7 @@
 
 from setuptools import setup, find_packages
 
-
-<<<<<<< HEAD
-version = '1.0.0b0'
-=======
-version = '0.10.0'
->>>>>>> 352c907d
+version = '0.11.0'
 
 # Read the readme file contents into variable
 def read(fname):
