''' The application interface for the users

@author: fengzhu

Created on Jan 31, 2020
'''
from ..utils import tsutils, plotting, mapping, lipdutils, tsmodel
from ..utils import wavelet as waveutils
from ..utils import spectral as specutils
from ..utils import correlation as corrutils
from ..utils import causality as causalutils
from ..utils import decomposition
from ..utils import filter as filterutils

#from textwrap import dedent

import seaborn as sns
import matplotlib.pyplot as plt
import numpy as np
import pandas as pd
from tabulate import tabulate
from collections import namedtuple
from copy import deepcopy

from matplotlib.ticker import ScalarFormatter, FormatStrFormatter, MaxNLocator
import matplotlib.transforms as transforms
from matplotlib import cm
from matplotlib import gridspec
import matplotlib as mpl
#from matplotlib.colors import BoundaryNorm, Normalize

import cartopy.crs as ccrs
import cartopy.feature as cfeature


from tqdm import tqdm
from scipy.stats.mstats import mquantiles
from scipy import stats
import warnings
import os

import lipd as lpd


def dict2namedtuple(d):
    ''' Convert a dictionary to a namedtuple
    '''
    tupletype = namedtuple('tupletype', sorted(d))
    return tupletype(**d)

def infer_period_unit_from_time_unit(time_unit):
    ''' infer a period unit based on the given time unit

    '''
    if time_unit is None:
        period_unit = None
    else:
        unit_group = lipdutils.timeUnitsCheck(time_unit)
        if unit_group != 'unknown':
            if unit_group == 'kage_units':
                period_unit = 'kyrs'
            else:
                period_unit = 'yrs'
        else:
            if time_unit[-1] == 's':
                period_unit = time_unit
            else:
                period_unit = f'{time_unit}s'

    return period_unit


class Series:
    ''' pyleoSeries object

    The Series class is, at its heart, a simple structure containing two arrays y and t of equal length, and some
    metadata allowing to interpret and plot the series. It is similar to a pandas Series, but the concept
    was extended because pandas does not yet support geologic time.

    Parameters
    ----------

    time : list or numpy.array
        independent variable (t)

    value : list of numpy.array
        values of the dependent variable (y)

    time_unit : string
        Units for the time vector (e.g., 'years').
        Default is 'years'

    time_name : string
        Name of the time vector (e.g., 'Time','Age').
        Default is None. This is used to label the time axis on plots

    value_name : string
        Name of the value vector (e.g., 'temperature')
        Default is None

    value_unit : string
        Units for the value vector (e.g., 'deg C')
        Default is None

    label : string
        Name of the time series (e.g., 'Nino 3.4')
        Default is None

    clean_ts : boolean flag
        set to True to remove the NaNs and make time axis strictly prograde with duplicated timestamps reduced by averaging the values
        Default is True

    verbose : bool
        If True, will print warning messages if there is any

    Examples
    --------

    In this example, we import the Southern Oscillation Index (SOI) into a pandas dataframe and create a pyleoSeries object.

    .. ipython:: python
        :okwarning:

        import pyleoclim as pyleo
        import pandas as pd
        data=pd.read_csv(
            'https://raw.githubusercontent.com/LinkedEarth/Pyleoclim_util/Development/example_data/soi_data.csv',
            skiprows=0, header=1
        )
        time=data.iloc[:,1]
        value=data.iloc[:,2]
        ts=pyleo.Series(
            time=time, value=value,
            time_name='Year (CE)', value_name='SOI', label='Southern Oscillation Index'
        )
        ts
        ts.__dict__.keys()
    '''

    def __init__(self, time, value, time_name=None, time_unit=None, value_name=None, value_unit=None, label=None, clean_ts=True, verbose=False):

        if clean_ts==True:
            value, time = tsutils.clean_ts(np.array(value), np.array(time), verbose=verbose)

        self.time = time
        self.value = value
        self.time_name = time_name
        self.time_unit = time_unit
        self.value_name = value_name
        self.value_unit = value_unit
        self.label = label

    def convert_time_unit(self, time_unit='years'):
        ''' Convert the time unit of the Series object

        Parameters
        ----------

        time_unit : str
            the target time unit, possible input:
            {
                'year', 'years', 'yr', 'yrs',
                'y BP', 'yr BP', 'yrs BP', 'year BP', 'years BP',
                'ky BP', 'kyr BP', 'kyrs BP', 'ka BP', 'ka',
                'my BP', 'myr BP', 'myrs BP', 'ma BP', 'ma',
            }

        Examples
        --------
        .. ipython:: python
            :okwarning:

            import pyleoclim as pyleo
            import pandas as pd
            data = pd.read_csv(
                'https://raw.githubusercontent.com/LinkedEarth/Pyleoclim_util/Development/example_data/soi_data.csv',
                skiprows=0, header=1
            )
            time = data.iloc[:,1]
            value = data.iloc[:,2]
            ts = pyleo.Series(time=time, value=value, time_unit='years')
            new_ts = ts.convert_time_unit(time_unit='yrs BP')
            print('Original timeseries:')
            print('time unit:', ts.time_unit)
            print('time:', ts.time)
            print()
            print('Converted timeseries:')
            print('time unit:', new_ts.time_unit)
            print('time:', new_ts.time)
        '''

        new_ts = self.copy()
        if time_unit is not None:
            tu = time_unit.lower()
            if tu.find('ky')>=0 or tu.find('ka')>=0:
                time_unit_label = 'ky BP'
            elif tu.find('my')>=0 or tu.find('ma')>=0:
                time_unit_label = 'my BP'
            elif tu.find('y bp')>=0 or tu.find('yr bp')>=0 or tu.find('yrs bp')>=0 or tu.find('year bp')>=0 or tu.find('years bp')>=0:
                time_unit_label = 'yrs BP'
            elif tu.find('yr')>=0 or tu.find('year')>=0 or tu.find('yrs')>=0 or tu.find('years')>=0:
                time_unit_label = 'yrs'
            else:
                raise ValueError(f"Input time_unit={time_unit} is not supported. Supported input: 'year', 'years', 'yr', 'yrs', 'y BP', 'yr BP', 'yrs BP', 'year BP', 'years BP', 'ky BP', 'kyr BP', 'kyrs BP', 'ka BP', 'my BP', 'myr BP', 'myrs BP', 'ma BP'.")
        else:
            return new_ts

        def convert_to_years():
            def prograde_time(time, time_datum, time_exponent):
                new_time = (time_datum + time)*10**(time_exponent)
                return new_time

            def retrograde_time(time, time_datum, time_exponent):
                new_time = (time_datum - time)*10**(time_exponent)
                return new_time

            convert_func = {
                'prograde': prograde_time,
                'retrograde': retrograde_time,
            }
            if self.time_unit is not None:
                tu = self.time_unit.lower()
                if tu.find('ky')>=0 or tu.find('ka')>=0:
                    time_dir = 'retrograde'
                    time_datum = 1950/1e3
                    time_exponent = 3
                    time_unit_label = 'ky BP'
                elif tu.find('my')>=0 or tu.find('ma')>=0:
                    time_dir = 'retrograde'
                    time_datum = 1950/1e6
                    time_exponent = 6
                elif tu.find('y bp')>=0 or tu.find('yr bp')>=0 or tu.find('yrs bp')>=0 or tu.find('year bp')>=0 or tu.find('years bp')>=0:
                    time_dir ='retrograde'
                    time_datum = 1950
                    time_exponent = 0
                else:
                    time_dir ='prograde'
                    time_datum = 0
                    time_exponent = 0

                new_time = convert_func[time_dir](self.time, time_datum, time_exponent)
            else:
                new_time = None

            return new_time

        def convert_to_bp():
            time_yrs = convert_to_years()
            time_bp = 1950 - time_yrs
            return time_bp

        def convert_to_ka():
            time_bp = convert_to_bp()
            time_ka = time_bp / 1e3
            return time_ka

        def convert_to_ma():
            time_bp = convert_to_bp()
            time_ma = time_bp / 1e6
            return time_ma

        convert_to = {
            'yrs': convert_to_years(),
            'yrs BP': convert_to_bp(),
            'ky BP': convert_to_ka(),
            'my BP': convert_to_ma(),
        }

        new_time = convert_to[time_unit_label]

        dt = np.diff(new_time)
        if any(dt<=0):
            new_value, new_time = tsutils.sort_ts(self.value, new_time)
        else:
            new_value = self.copy().value

        new_ts.time = new_time
        new_ts.value = new_value
        new_ts.time_unit = time_unit

        return new_ts

    def make_labels(self):
        '''
        Initialization of labels

        Returns
        -------
        time_header : str
            Label for the time axis
        value_header : str
            Label for the value axis

        '''
        if self.time_name is not None:
            time_name_str = self.time_name
        else:
            time_name_str = 'time'

        if self.value_name is not None:
            value_name_str = self.value_name
        else:
            value_name_str = 'value'

        if self.value_unit is not None:
            value_header = f'{value_name_str} [{self.value_unit}]'
        else:
            value_header = f'{value_name_str}'

        if self.time_unit is not None:
            time_header = f'{time_name_str} [{self.time_unit}]'
        else:
            time_header = f'{time_name_str}'

        return time_header, value_header

    def __str__(self):
        '''
        Prints out the series in a table format and length of the series

        Returns
        -------
        str
            length of the timeseries.

        '''
        time_label, value_label = self.make_labels()

        table = {
            time_label: self.time,
            value_label: self.value,
        }

        msg = print(tabulate(table, headers='keys'))
        return f'Length: {np.size(self.time)}'

    def stats(self):
        """ Compute basic statistics for the time series

        Computes the mean, median, min, max, standard deviation, and interquartile range of a numpy array y, ignoring NaNs.

        Returns
        -------

        res : dictionary
            Contains the mean, median, minimum value, maximum value, standard
            deviation, and interquartile range for the Series.

        Examples
        --------

        Compute basic statistics for the SOI series

        .. ipython:: python
            :okwarning:

            import pyleoclim as pyleo
            import pandas as pd
            data=pd.read_csv('https://raw.githubusercontent.com/LinkedEarth/Pyleoclim_util/Development/example_data/soi_data.csv',skiprows=0,header=1)
            time=data.iloc[:,1]
            value=data.iloc[:,2]
            ts=pyleo.Series(time=time,value=value,time_name='Year C.E', value_name='SOI', label='SOI')
            ts.stats()
        """
        mean, median, min_, max_, std, IQR = tsutils.simple_stats(self.value)
        res={'mean':mean,
             'median':median,
             'min':min_,
             'max':max_,
             'std':std,
             'IQR': IQR}
        return res

    def plot(self, figsize=[10, 4],
             marker=None, markersize=None, color=None,
             linestyle=None, linewidth=None, xlim=None, ylim=None,
             label=None, xlabel=None, ylabel=None, title=None, zorder=None,
             legend=True, plot_kwargs=None, lgd_kwargs=None, alpha=None,
             savefig_settings=None, ax=None, mute=False, invert_xaxis=False):
        ''' Plot the timeseries

        Parameters
        ----------

        figsize : list
            a list of two integers indicating the figure size

        marker : str
            e.g., 'o' for dots
            See [matplotlib.markers](https://matplotlib.org/3.1.3/api/markers_api.html) for details

        markersize : float
            the size of the marker

        color : str, list
            the color for the line plot
            e.g., 'r' for red
            See [matplotlib colors] (https://matplotlib.org/3.2.1/tutorials/colors/colors.html) for details

        linestyle : str
            e.g., '--' for dashed line
            See [matplotlib.linestyles](https://matplotlib.org/3.1.0/gallery/lines_bars_and_markers/linestyles.html) for details

        linewidth : float
            the width of the line

        label : str
            the label for the line

        xlabel : str
            the label for the x-axis

        ylabel : str
            the label for the y-axis

        title : str
            the title for the figure

        zorder : int
            The default drawing order for all lines on the plot

        legend : {True, False}
            plot legend or not

        invert_xaxis : bool, optional
            if True, the x-axis of the plot will be inverted

        plot_kwargs : dict
            the dictionary of keyword arguments for ax.plot()
            See [matplotlib.pyplot.plot](https://matplotlib.org/3.1.3/api/_as_gen/matplotlib.pyplot.plot.html) for details

        lgd_kwargs : dict
            the dictionary of keyword arguments for ax.legend()
            See [matplotlib.pyplot.legend](https://matplotlib.org/3.1.3/api/_as_gen/matplotlib.pyplot.legend.html) for details

        alpha : float
            Transparency setting

        savefig_settings : dict
            the dictionary of arguments for plt.savefig(); some notes below:
            - "path" must be specified; it can be any existed or non-existed path,
              with or without a suffix; if the suffix is not given in "path", it will follow "format"
            - "format" can be one of {"pdf", "eps", "png", "ps"}

        ax : matplotlib.axis, optional
            the axis object from matplotlib
            See [matplotlib.axes](https://matplotlib.org/api/axes_api.html) for details.

        mute : {True,False}
            if True, the plot will not show;
            recommend to turn on when more modifications are going to be made on ax

        Returns
        -------

        fig : matplotlib.figure
            the figure object from matplotlib
            See [matplotlib.pyplot.figure](https://matplotlib.org/3.1.1/api/_as_gen/matplotlib.pyplot.figure.html) for details.

        ax : matplotlib.axis
            the axis object from matplotlib
            See [matplotlib.axes](https://matplotlib.org/api/axes_api.html) for details.

        Notes
        -----

        When `ax` is passed, the return will be `ax` only; otherwise, both `fig` and `ax` will be returned.

        See also
        --------

        pyleoclim.utils.plotting.savefig : saving figure in Pyleoclim

        Examples
        --------

        Plot the SOI record

            .. ipython:: python
                :okwarning:

                import pyleoclim as pyleo
                import pandas as pd
                data = pd.read_csv('https://raw.githubusercontent.com/LinkedEarth/Pyleoclim_util/Development/example_data/soi_data.csv',skiprows=0,header=1)
                time = data.iloc[:,1]
                value = data.iloc[:,2]
                ts = pyleo.Series(time=time,value=value,time_name='Year C.E', value_name='SOI', label='SOI')
                @savefig ts_plot.png
                fig, ax = ts.plot()
                pyleo.closefig(fig)

        Change the line color

            .. ipython:: python
                :okwarning:

                @savefig ts_plot2.png
                fig, ax = ts.plot(color='r')
                pyleo.closefig(fig)

        Save the figure. Two options available:
            * Within the plotting command
            * After the figure has been generated

            .. ipython:: python
                :okwarning:

                fig, ax = ts.plot(color='k', savefig_settings={'path': 'ts_plot3.png'})
                pyleo.savefig(fig,path='ts_plot3.png')
        '''
        # Turn the interactive mode off.
        plt.ioff()

        # generate default axis labels
        time_label, value_label = self.make_labels()

        if xlabel is None:
            xlabel = time_label

        if ylabel is None:
            ylabel = value_label

        plot_kwargs = {} if plot_kwargs is None else plot_kwargs.copy()

        if label is None:
            label = self.label

        if label is not None:
            plot_kwargs.update({'label': label})

        if marker is not None:
            plot_kwargs.update({'marker': marker})

        if markersize is not None:
            plot_kwargs.update({'markersize': markersize})

        if color is not None:
            plot_kwargs.update({'color': color})

        if linestyle is not None:
            plot_kwargs.update({'linestyle': linestyle})

        if linewidth is not None:
            plot_kwargs.update({'linewidth': linewidth})

        if alpha is not None:
            plot_kwargs.update({'alpha': alpha})

        if zorder is not None:
            plot_kwargs.update({'zorder': zorder})

        res = plotting.plot_xy(
            self.time, self.value,
            figsize=figsize, xlabel=xlabel, ylabel=ylabel,
            title=title, savefig_settings=savefig_settings,
            ax=ax, legend=legend, xlim=xlim, ylim=ylim,
            plot_kwargs=plot_kwargs, lgd_kwargs=lgd_kwargs,
            mute=mute, invert_xaxis=invert_xaxis,
        )

        return res

    def ssa(self, M=None, nMC=0, f=0.3, trunc = None, var_thresh=80):
        '''Singular Spectrum Analysis

        Nonparametric, orthogonal decomposition of timeseries into constituent oscillations.
        This implementation  uses the method of [1], with applications presented in [2].
        Optionally (MC>0), the significance of eigenvalues is assessed by Monte-Carlo simulations of an AR(1) model fit to X, using [3].
        The method expects regular spacing, but is tolerant to missing values, up to a fraction 0<f<1 (see [4]).

        Parameters
        ----------
        M : int, optional
            window size. The default is None (10% of the length of the series).
        MC : int, optional
            Number of iteration in the Monte-Carlo process. The default is 0.
        f : float, optional
            maximum allowable fraction of missing values. The default is 0.3.
        trunc : str
            if present, truncates the expansion to a level K < M owing to one of 3 criteria:
                (1) 'kaiser': variant of the Kaiser-Guttman rule, retaining eigenvalues larger than the median
                (2) 'mc-ssa': Monte-Carlo SSA (use modes above the 95% threshold)
                (3) 'var': first K modes that explain at least var_thresh % of the variance.
            Default is None, which bypasses truncation (K = M)

        var_thresh : float
            variance threshold for reconstruction (only impcatful if trunc is set to 'var')

        Returns
        -------
        res : dict
            Containing:

            - eigval : (M, 1) array of eigenvalue spectrum of length r, the number of SSA modes. As in Principal Component Analysis, eigenvaluesare closely related to the fraction of variance accounted for ("explained", a common but not-so-helpful term) by each mode.

            - eig_vec : is a matrix of the temporal eigenvectors (T-EOFs), i.e. the temporal patterns that explain most of the variations in the original series.

            - PC : (N - M + 1, M) array of principal components, i.e. the loadings that, convolved with the T-EOFs, produce the reconstructed components, or RCs

            - RC : (N,  M) array of reconstructed components, One can think of each RC as the contribution of each mode to the timeseries, weighted by their eigenvalue (loosely speaking, their "amplitude"). Summing over all columns of RC recovers the original series. (synthesis, the reciprocal operation of analysis).

            - eigval_q : (M, 2) array containing the 5% and 95% quantiles of the Monte-Carlo eigenvalue spectrum [ if MC >0 ]

        Examples
        --------

        SSA with SOI

        .. ipython:: python
            :okwarning:

            import pyleoclim as pyleo
            import pandas as pd
            data = pd.read_csv('https://raw.githubusercontent.com/LinkedEarth/Pyleoclim_util/Development/example_data/soi_data.csv',skiprows=0,header=1)
            time = data.iloc[:,1]
            value = data.iloc[:,2]
            ts = pyleo.Series(time=time, value=value, time_name='Year C.E', value_name='SOI', label='SOI')
            # plot
            @savefig ts_plot4.png
            fig, ax = ts.plot()
            pyleo.closefig(fig)

            # SSA
            nino_ssa = ts.ssa(M=60)

        Let us now see how to make use of all these arrays. The first step is too inspect the eigenvalue spectrum ("scree plot") to identify remarkable modes. Let us restrict ourselves to the first 40, so we can see something:

        .. ipython:: python
            :okwarning:

            import matplotlib.pyplot as plt
            import matplotlib.gridspec as gridspec
            import numpy as np

            d  = nino_ssa['eigvals'] # extract eigenvalue vector
            M  = len(d)  # infer window size
            de = d*np.sqrt(2/(M-1))
            var_pct = nino_ssa['pctvar'] # extract the fraction of variance attributable to each mode

            # plot eigenvalues
            r = 20
            rk = np.arange(0,r)+1
            fig, ax = plt.subplots()
            ax.errorbar(rk,d[:r],yerr=de[:r],label='SSA eigenvalues w/ 95% CI')
            ax.set_title('Scree plot of SSA eigenvalues')
            ax.set_xlabel('Rank $i$'); plt.ylabel(r'$\lambda_i$')
            ax.legend(loc='upper right')
            @savefig ts_eigen.png
            pyleo.showfig(fig)
            pyleo.closefig(fig)

        This highlights a few common phenomena with SSA:
            * the eigenvalues are in descending order
            * their uncertainties are proportional to the eigenvalues themselves
            * the eigenvalues tend to come in pairs : (1,2) (3,4), are all clustered within uncertainties . (5,6) looks like another doublet
            * around i=15, the eigenvalues appear to reach a floor, and all subsequent eigenvalues explain a very small amount of variance.

        So, summing the variance of all modes higher than 19, we get:

        .. ipython:: python
            :okwarning:

            print(var_pct[15:].sum()*100)

        That is, over 95% of the variance is in the first 15 modes. That is a typical result for a (paleo)climate timeseries; a few modes do the vast majority of the work. That means we can focus our attention on these modes and capture most of the interesting behavior. To see this, let's use the reconstructed components (RCs), and sum the RC matrix over the first 15 columns:

        .. ipython:: python
            :okwarning:

            RCk = nino_ssa['RCmat'][:,:14].sum(axis=1)
            fig, ax = ts.plot(title='ONI',mute=True) # we mute the first call to only get the plot with 2 lines
            ax.plot(time,RCk,label='SSA reconstruction, 14 modes',color='orange')
            ax.legend()
            @savefig ssa_recon.png
            pyleo.showfig(fig)
            pyleo.closefig(fig)

        Indeed, these first few modes capture the vast majority of the low-frequency behavior, including all the El Niño/La Niña events. What is left (the blue wiggles not captured in the orange curve) are high-frequency oscillations that might be considered "noise" from the standpoint of ENSO dynamics. This illustrates how SSA might be used for filtering a timeseries. One must be careful however:
            * there was not much rhyme or reason for picking 15 modes. Why not 5, or 39? All we have seen so far is that they gather >95% of the variance, which is by no means a magic number.
            * there is no guarantee that the first few modes will filter out high-frequency behavior, or at what frequency cutoff they will do so. If you need to cut out specific frequencies, you are better off doing it with a classical filter, like the butterworth filter implemented in Pyleoclim. However, in many instances the choice of a cutoff frequency is itself rather arbitrary. In such cases, SSA provides a principled alternative for generating a version of a timeseries that preserves features and excludes others (i.e, a filter).
            * as with all orthgonal decompositions, summing over all RCs will recover the original signal within numerical precision.

        Monte-Carlo SSA

        Selecting meaningful modes in eigenproblems (e.g. EOF analysis) is more art than science. However, one technique stands out: Monte Carlo SSA, introduced by Allen & Smith, (1996) to identiy SSA modes that rise above what one would expect from "red noise", specifically an AR(1) process_process). To run it, simply provide the parameter MC, ideally with a number of iterations sufficient to get decent statistics. Here's let's use MC = 1000. The result will be stored in the eigval_q array, which has the same length as eigval, and its two columns contain the 5% and 95% quantiles of the ensemble of MC-SSA eigenvalues.

        .. ipython:: python
            :okwarning:

            nino_mcssa = ts.ssa(M = 60, nMC=1000)

        Now let's look at the result:

        .. ipython:: python
            :okwarning:

            d  = nino_mcssa['eigvals'] # extract eigenvalue vector
            de = d*np.sqrt(2/(M-1))
            du = nino_mcssa['eigvals_q'][:,0]  # extract upper quantile of MC-SSA eigenvalues
            dl = nino_mcssa['eigvals_q'][:,1]  # extract lower quantile of MC-SSA eigenvalues

            # plot eigenvalues
            rk = np.arange(0,20)+1
            fig = plt.figure()
            plt.fill_between(rk, dl[:20], du[:20], color='silver', alpha=0.5, label='MC-SSA 95% CI')
            plt.errorbar(rk,d[:20],yerr=de[:20],label='SSA eigenvalues w/ 95% CI')
            plt.title('Scree plot of SSA eigenvalues, w/ MC-SSA bounds')
            plt.xlabel('Rank $i$'); plt.ylabel(r'$\lambda_i$')
            plt.legend(loc='upper right')
            @savefig scree_nmc.png
            pyleo.showfig(fig)
            pyleo.closefig(fig)

        This suggests that modes 1-5 fall above the red noise benchmark.

        '''

        res = decomposition.ssa(self.value, M=M, nMC=nMC, f=f, trunc = trunc, var_thresh=var_thresh)
        return res

    def is_evenly_spaced(self):
        ''' Check if the timeseries is evenly-spaced

        Returns
        ------

        res : bool
        '''

        res = tsutils.is_evenly_spaced(self.time)
        return res

    def filter(self, cutoff_freq=None, method='butterworth', settings=None):
        ''' Filtering the timeseries

        Parameters
        ----------

        method : str, {'savitzky-golay', 'butterworth'}
            the filtering method
            - 'butterworth': the Butterworth method (default)
            - 'savitzky-golay': the Savitzky-Golay method

        cutoff_freq : float or list
            The cutoff frequency only works with the Butterworth method.
            If a float, it is interpreted as a low-frequency cutoff (lowpass).
            If a list,  it is interpreted as a frequency band (f1, f2), with f1 < f2 (bandpass).

        settings : dict
            a dictionary of the keyword arguments for the filtering method,
            see `pyleoclim.utils.filter.savitzky_golay` and `pyleoclim.utils.filter.butterworth` for the details

        Returns
        -------

        new : pyleoclim.Series

        Examples
        --------

        In the example below, we generate a signal as the sum of two signals with frequency 10 Hz and 20 Hz, respectively.
        Then we apply a low-pass filter with a cutoff frequency at 15 Hz, and compare the output to the signal of 10 Hz.
        After that, we apply a band-pass filter with the band 15-25 Hz, and compare the outcome to the signal of 20 Hz.

        .. ipython:: python
            :okwarning:

            import pyleoclim as pyleo
            import numpy as np

            t = np.linspace(0, 1, 1000)
            sig1 = np.sin(2*np.pi*10*t)
            sig2 = np.sin(2*np.pi*20*t)
            sig = sig1 + sig2
            ts1 = pyleo.Series(time=t, value=sig1)
            ts2 = pyleo.Series(time=t, value=sig2)
            ts = pyleo.Series(time=t, value=sig)
            fig, ax = ts.plot(mute=True, label='mix')
            ts1.plot(ax=ax, label='10 Hz')
            ts2.plot(ax=ax, label='20 Hz')
            ax.legend(loc='upper left', bbox_to_anchor=(0, 1.1), ncol=3)
            @savefig ts_filter1.png
            pyleo.showfig(fig)
            pyleo.closefig(fig)

            fig, ax = ts.plot(mute=True, label='mix')
            ts.filter(cutoff_freq=15).plot(ax=ax, label='After 15 Hz low-pass filter')
            ts1.plot(ax=ax, label='10 Hz')
            ax.legend(loc='upper left', bbox_to_anchor=(0, 1.1), ncol=3)
            @savefig ts_filter2.png
            pyleo.showfig(fig)
            pyleo.closefig(fig)

            fig, ax = ts.plot(mute=True, label='mix')
            ts.filter(cutoff_freq=[15, 25]).plot(ax=ax, label='After 15-25 Hz band-pass filter')
            ts2.plot(ax=ax, label='20 Hz')
            ax.legend(loc='upper left', bbox_to_anchor=(0, 1.1), ncol=3)
            @savefig ts_filter3.png
            pyleo.showfig(fig)
            pyleo.closefig(fig)

        See also
        --------

        pyleoclim.utils.filter.butterworth : Butterworth method
        pyleoclim.utils.filter.savitzky_golay : Savitzky-Golay method

        '''
        if not self.is_evenly_spaced():
            raise ValueError('This filtering method assumes evenly-spaced timeseries, while the input is not. Please consider call the ".interp()" or ".bin()" method prior to ".filter()".')

        settings = {} if settings is None else settings.copy()

        new = self.copy()

        method_func = {
            'savitzky-golay': filterutils.savitzky_golay,
            'butterworth': filterutils.butterworth,
        }

        args = {}

        if method == 'butterworth' and cutoff_freq is None:
            raise ValueError('Please set the cutoff frequency argument: "cutoff_freq".')

        args['butterworth'] = {'fc': cutoff_freq, 'fs': 1/np.mean(np.diff(self.time))}
        args[method].update(settings)

        new_val = method_func[method](self.value, **args[method])
        new.value = new_val

        return new



    def distplot(self, figsize=[10, 4], title=None, savefig_settings=None,
                 ax=None, ylabel='KDE', vertical=False, edgecolor='w',mute=False, **plot_kwargs):
        ''' Plot the distribution of the timeseries values

        Parameters
        ----------

        figsize : list
            a list of two integers indicating the figure size

        title : str
            the title for the figure

        savefig_settings : dict
            the dictionary of arguments for plt.savefig(); some notes below:
              - "path" must be specified; it can be any existed or non-existed path,
                with or without a suffix; if the suffix is not given in "path", it will follow "format"
              - "format" can be one of {"pdf", "eps", "png", "ps"}

        ax : matplotlib.axis, optional
            A matplotlib axis

        ylabel : str
            Label for the count axis

        vertical : {True,False}
            Whether to flip the plot vertically

        edgecolor : matplotlib.color
            The color of the edges of the bar

        mute : {True,False}
            if True, the plot will not show;
            recommend to turn on when more modifications are going to be made on ax

        plot_kwargs : dict
            Plotting arguments for seaborn histplot: https://seaborn.pydata.org/generated/seaborn.histplot.html


        ax : matplotlib.axis, optional
            A matplotlib axis

        ylabel : str
            Label for the count axis

        vertical : {True,False}
            Whether to flip the plot vertically

        edgecolor : matplotlib.color
            The color of the edges of the bar

        mute : {True,False}
            if True, the plot will not show;
            recommend to turn on when more modifications are going to be made on ax

        plot_kwargs : dict
            Plotting arguments for seaborn histplot: https://seaborn.pydata.org/generated/seaborn.histplot.html


        See also
        --------

        pyleoclim.utils.plotting.savefig : saving figure in Pyleoclim

        Examples
        --------

        Distribution of the SOI record

        .. ipython:: python
            :okwarning:

            import pyleoclim as pyleo
            import pandas as pd
            data=pd.read_csv('https://raw.githubusercontent.com/LinkedEarth/Pyleoclim_util/Development/example_data/soi_data.csv',skiprows=0,header=1)
            time=data.iloc[:,1]
            value=data.iloc[:,2]
            ts=pyleo.Series(time=time,value=value,time_name='Year C.E', value_name='SOI', label='SOI')

            @savefig ts_plot5.png
            fig, ax = ts.plot()
            pyleo.closefig(fig)

            @savefig ts_dist.png
            fig, ax = ts.distplot()
            pyleo.closefig(fig)

        '''
        # Turn the interactive mode off.
        plt.ioff()

        savefig_settings = {} if savefig_settings is None else savefig_settings.copy()
        if ax is None:
            fig, ax = plt.subplots(figsize=figsize)

        #make the data into a dataframe so we can flip the figure
        time_label, value_label = self.make_labels()
        if vertical == True:
            data=pd.DataFrame({'value':self.value})
            ax = sns.histplot(data=data, y="value", ax=ax, kde=True, edgecolor=edgecolor, **plot_kwargs)
            ax.set_ylabel(value_label)
            ax.set_xlabel(ylabel)
        else:
            ax = sns.histplot(self.value, ax=ax, kde=True, edgecolor=edgecolor, **plot_kwargs)
            ax.set_xlabel(value_label)
            ax.set_ylabel(ylabel)

        if title is not None:
            ax.set_title(title)

        if 'fig' in locals():
            if 'path' in savefig_settings:
                plotting.savefig(fig, settings=savefig_settings)
            else:
                if not mute:
                    plotting.showfig(fig)
            return fig, ax
        else:
            return ax

    def summary_plot(self, psd=None, scalogram=None, figsize=[8, 10], title=None, savefig_settings=None,
                    time_lim=None, value_lim=None, period_lim=None, psd_lim=None, n_signif_test=100,

                    time_label=None, value_label=None, period_label=None, psd_label='PSD', mute=False):
        ''' Generate a plot of the timeseries and its frequency content through spectral and wavelet analyses.


        Parameters
        ----------

        psd : PSD
            the PSD object of a Series. If None, will be calculated. This process can be slow as it will be using the WWZ method.

        scalogram : Scalogram
            the Scalogram object of a Series. If None, will be calculated. This process can be slow as it will be using the WWZ method.

        figsize : list
            a list of two integers indicating the figure size

        title : str
            the title for the figure

        time_lim : list or tuple
            the limitation of the time axis

        value_lim : list or tuple
            the limitation of the value axis of the timeseries

        period_lim : list or tuple
            the limitation of the period axis

        psd_lim : list or tuple
            the limitation of the psd axis

        n_signif_test=100 : int
            Number of Monte-Carlo simulations to perform for significance testing. Used when psd=None or scalogram=None

        time_label : str
            the label for the time axis

        value_label : str
            the label for the value axis of the timeseries

        period_label : str
            the label for the period axis

        psd_label : str
            the label for the amplitude axis of PDS

        savefig_settings : dict
            the dictionary of arguments for plt.savefig(); some notes below:
            - "path" must be specified; it can be any existed or non-existed path,
              with or without a suffix; if the suffix is not given in "path", it will follow "format"
            - "format" can be one of {"pdf", "eps", "png", "ps"}

        mute : {True,False}
            if True, the plot will not show;
            recommend to turn on when more modifications are going to be made on ax

        See also
        --------

        pyleoclim.core.ui.Series.spectral : Spectral analysis for a timeseries

        pyleoclim.core.ui.Series.wavelet : Wavelet analysis for a timeseries

        pyleoclim.utils.plotting.savefig : saving figure in Pyleoclim

        pyleoclim.core.ui.PSD : PSD object

        pyleoclim.core.ui.MultiplePSD : Multiple PSD object

        '''
        # Turn the interactive mode off.
        plt.ioff()

        savefig_settings = {} if savefig_settings is None else savefig_settings.copy()
        fig = plt.figure(figsize=figsize)
        gs = gridspec.GridSpec(6, 12)
        gs.update(wspace=0, hspace=0)

        ax = {}
        ax['ts'] = plt.subplot(gs[0:1, :-3])
        ax['ts'] = self.plot(ax=ax['ts'])
        if time_lim is not None:
            ax['ts'].set_xlim(time_lim)
        if value_lim is not None:
            ax['ts'].set_ylim(value_lim)

        ax['ts'].spines['bottom'].set_visible(False)

        ax['scal'] = plt.subplot(gs[1:5, :-3], sharex=ax['ts'])
        if scalogram is None:
            scalogram = self.wavelet().signif_test(number=n_signif_test)

        ax['scal'] = scalogram.plot(ax=ax['scal'], cbar_style={'orientation': 'horizontal', 'pad': 0.1})

        ax['psd'] = plt.subplot(gs[1:4, -3:], sharey=ax['scal'])
        if psd is None:
            psd = self.spectral().signif_test(number=n_signif_test)

        ax['psd'] = psd.plot(ax=ax['psd'], transpose=True)
        if period_lim is not None:
            ax['psd'].set_ylim(period_lim)
        ax['psd'].set_ylabel(None)
        ax['psd'].tick_params(axis='y', direction='in', labelleft=False)
        ax['psd'].legend().remove()

        if psd_lim is not None:
            ax['psd'].set_xlim(psd_lim)

        if title is not None:
            ax['ts'].set_title(title)

        if value_label is not None:
            time_label, value_label = self.make_labels()
            ax['ts'].set_ylabel(value_label)

        if time_label is not None:
            time_label, value_label = self.make_labels()
            ax['scal'].set_xlabel(time_label)

        if period_label is not None:
            period_unit = infer_period_unit_from_time_unit(self.time_unit)
            period_label = f'Period [{period_unit}]' if period_unit is not None else 'Period'
            ax['scal'].set_ylabel(period_label)

        if psd_label is not None:
            ax['psd'].set_xlabel(psd_label)

        if 'path' in savefig_settings:
            plotting.savefig(fig, settings=savefig_settings)
        else:
            if not mute:
                plotting.showfig(fig)
        return fig, ax

    def copy(self):
        '''Make a copy of the Series object

        Returns
        -------
        Series
            A copy of the Series object

        '''
        return deepcopy(self)

    def clean(self, verbose=False):
        ''' Clean up the timeseries by removing NaNs and sort with increasing time points

        Parameters
        ----------

        verbose : bool
            If True, will print warning messages if there is any

        Returns
        -------
        Series
            Series object with removed NaNs and sorting

        '''
        new = self.copy()
        v_mod, t_mod = tsutils.clean_ts(self.value, self.time, verbose=verbose)
        new.time = t_mod
        new.value = v_mod
        return new

    def gaussianize(self):
        ''' Gaussianizes the timeseries

        Returns
        -------
        new : pyleoclim.Series
            The Gaussianized series object

        '''
        new = self.copy()
        v_mod = tsutils.gaussianize(self.value)
        new.value = v_mod
        return new

    def standardize(self):
        '''Standardizes the time series

        Returns
        -------
        new : pyleoclim.Series
            The standardized series object

        '''
        new = self.copy()
        v_mod = tsutils.standardize(self.value)[0]
        new.value = v_mod
        return new

    def anomaly(self, timespan=None):
        ''' Calculate the anomaly of the series

        Parameters
        ----------
        timespan : tuple or list
            The timespan of the mean as the reference for anomaly calculation.
            It is in form of [a, b], where a, b are two time points.

        Returns
        -------
        new : pyleoclim.Series
            The standardized series object

        '''
        new = self.copy()
        if timespan is not None:
            v_mod = self.value - np.nanmean(self.slice(timespan).value)
        else:
            v_mod = self.value - np.nanmean(self.value)
        new.value = v_mod
        return new

    def segment(self, factor=10):
        """Gap detection

        This function segments a timeseries into n number of parts following a gap
            detection algorithm. The rule of gap detection is very simple:
            we define the intervals between time points as dts, then if dts[i] is larger than factor * dts[i-1],
            we think that the change of dts (or the gradient) is too large, and we regard it as a breaking point
            and divide the time series into two segments here

        Parameters
        ----------

        ts : pyleoclim Series

        factor : float
            The factor that adjusts the threshold for gap detection

        Returns
        -------

        res : pyleoclim MultipleSeries Object or pyleoclim Series Object
            If gaps were detected, returns the segments in a MultipleSeries object,
            else, returns the original timeseries.

        """
        seg_y, seg_t, n_segs = tsutils.ts2segments(self.value,self.time,factor=factor)
        if len(seg_y)>1:
            s_list=[]
            for idx,s in enumerate(seg_y):
                s_tmp=Series(time=seg_t[idx],value=s,time_name=self.time_name,
                             time_unit=self.time_unit, value_name=self.value_name,
                             value_unit=self.value_unit,label=self.label)
                s_list.append(s_tmp)
            res=MultipleSeries(series_list=s_list)
        elif len(seg_y)==1:
            res=self.copy()
        else:
            raise ValueError('No timeseries detected')
        return res

    def slice(self, timespan):
        ''' Slicing the timeseries with a timespan (tuple or list)

        Parameters
        ----------

        timespan : tuple or list
            The list of time points for slicing, whose length must be even.
            When there are n time points, the output Series includes n/2 segments.
            For example, if timespan = [a, b], then the sliced output includes one segment [a, b];
            if timespan = [a, b, c, d], then the sliced output includes segment [a, b] and segment [c, d].

        Returns
        -------

        new : Series
            The sliced Series object.

        '''
        new = self.copy()
        n_elements = len(timespan)
        if n_elements % 2 == 1:
            raise ValueError('The number of elements in timespan must be even!')

        n_segments = int(n_elements / 2)
        mask = [False for i in range(np.size(self.time))]
        for i in range(n_segments):
            mask |= (self.time >= timespan[i*2]) & (self.time <= timespan[i*2+1])

        new.time = self.time[mask]
        new.value = self.value[mask]
        return new

    def detrend(self, method='emd', **kwargs):
        '''Detrend Series object

        Parameters
        ----------
        method : str, optional
            The method for detrending. The default is 'emd'.
            Options include:
                * linear: the result of a linear least-squares fit to y is subtracted from y.
                * constant: only the mean of data is subtrated.
                * "savitzky-golay", y is filtered using the Savitzky-Golay filters and the resulting filtered series is subtracted from y.
                * "emd" (default): Empirical mode decomposition. The last mode is assumed to be the trend and removed from the series
        **kwargs : dict
            Relevant arguments for each of the methods.

        Returns
        -------
        new : pyleoclim.Series
            Detrended Series object

        See also
        --------
        pyleoclim.utils.tsutils.detrend : detrending wrapper functions

        Examples
        --------

        We will generate a random signal and use the different detrending functions

        .. ipython:: python
            :okwarning:

            import pyleoclim as pyleo
            import numpy as np

            # Generate a mixed signal with known frequencies
            freqs=[1/20,1/80]
            time=np.arange(2001)
            signals=[]
            for freq in freqs:
                signals.append(np.cos(2*np.pi*freq*time))
            signal=sum(signals)

            # Add a non-linear trend
            slope = 1e-5
            intercept = -1
            nonlinear_trend = slope*time**2 + intercept
            signal_trend = signal + nonlinear_trend

            # Add white noise
            sig_var = np.var(signal)
            noise_var = sig_var / 2 #signal is twice the size of noise
            white_noise = np.random.normal(0, np.sqrt(noise_var), size=np.size(signal))
            signal_noise = signal_trend + white_noise

            # Create a series object
            ts = pyleo.Series(time=time,value=signal_noise)
            @savefig random_series.png
            fig, ax = ts.plot(title='Timeseries with nonlinear trend')
            pyleo.closefig(fig)

            # kStandardize
            ts_std = ts.standardize()

            # Detrend using EMD
            ts_emd = ts_std.detrend()
            @savefig ts_emd.png
            fig, ax = ts_emd.plot(title='Detrended with EMD method')
            pyleo.closefig(fig)

            # Detrend using Savitzky-Golay filter
            ts_sg = ts_std.detrend(method='savitzky-golay')
            @savefig ts_sg.png
            fig, ax = ts_sg.plot(title='Detrended with Savitzky-Golay filter')
            pyleo.closefig(fig)

        '''
        new = self.copy()
        v_mod = tsutils.detrend(self.value, x=self.time, method=method, **kwargs)
        new.value = v_mod
        return new

    def spectral(self, method='wwz', freq_method='log', freq_kwargs=None, settings=None, label=None, verbose=False):
        ''' Perform spectral analysis on the timeseries

        Parameters
        ----------

        method : str
            {'wwz', 'mtm', 'lomb_scargle', 'welch', 'periodogram'}

        freq_method : str
            {'log','scale', 'nfft', 'lomb_scargle', 'welch'}

        freq_kwargs : dict
            Arguments for frequency vector

        settings : dict
            Arguments for the specific spectral method

        label : str
            Label for the PSD object

        verbose : bool
            If True, will print warning messages if there is any

        Returns
        -------

        psd : pyleoclim.PSD
            A :mod:`pyleoclim.PSD` object

        See also
        --------
        pyleoclim.utils.spectral.mtm : Spectral analysis using the Multitaper approach

        pyleoclim.utils.spectral.lomb_scargle : Spectral analysis using the Lomb-Scargle method

        pyleoclim.utils.spectral.welch: Spectral analysis using the Welch segement approach

        pyleoclim.utils.spectral.periodogram: Spectral anaysis using the basic Fourier transform

        pyleoclim.utils.spectral.wwz_psd : Spectral analysis using the Wavelet Weighted Z transform

        pyleoclim.utils.wavelet.make_freq : Functions to create the frequency vector

        pyleoclim.utils.tsutils.detrend : Detrending function

        pyleoclim.core.ui.PSD : PSD object

        pyleoclim.core.ui.MultiplePSD : Multiple PSD object


        Examples
        --------

        Calculate the spectrum of SOI using the various methods and compute significance

        .. ipython:: python
            :okwarning:

            import pyleoclim as pyleo
            import pandas as pd
            data = pd.read_csv('https://raw.githubusercontent.com/LinkedEarth/Pyleoclim_util/Development/example_data/soi_data.csv',skiprows=0,header=1)
            time = data.iloc[:,1]
            value = data.iloc[:,2]
            ts = pyleo.Series(time=time, value=value, time_name='Year C.E', value_name='SOI', label='SOI')
            # Standardize the time series
            ts_std = ts.standardize()

        - Lomb-Scargle

        .. ipython:: python
            :okwarning:

            psd_ls = ts_std.spectral(method='lomb_scargle')
            psd_ls_signif = psd_ls.signif_test(number=20) #in practice, need more AR1 simulations
            @savefig spec_ls.png
            fig, ax = psd_ls_signif.plot(title='PSD using Lomb-Scargle method')
            pyleo.closefig(fig)

        We may pass in method-specific arguments via "settings", which is a dictionary.
        For instance, to adjust the number of overlapping segment for Lomb-Scargle, we may specify the method-specific argument "n50";
        to adjust the frequency vector, we may modify the "freq_method" or modify the method-specific argument "freq".

        .. ipython:: python
            :okwarning:

            import numpy as np
            psd_LS_n50 = ts_std.spectral(method='lomb_scargle', settings={'n50': 4})  # c=1e-2 yields lower frequency resolution
            psd_LS_freq = ts_std.spectral(method='lomb_scargle', settings={'freq': np.linspace(1/20, 1/0.2, 51)})
            psd_LS_LS = ts_std.spectral(method='lomb_scargle', freq_method='lomb_scargle')  # with frequency vector generated using REDFIT method
            fig, ax = psd_LS_n50.plot(
                title='PSD using Lomb-Scargle method with 4 overlapping segments',
                label='settings={"n50": 4}', mute=True)
            psd_ls.plot(ax=ax, label='settings={"n50": 3}', marker='o')
            @savefig spec_ls_n50.png
            pyleo.showfig(fig)
            pyleo.closefig(fig)

            fig, ax = psd_LS_freq.plot(
                title='PSD using Lomb-Scargle method with differnt frequency vectors', mute=True,
                label='freq=np.linspace(1/20, 1/0.2, 51)', marker='o')
            psd_ls.plot(ax=ax, label='freq_method="log"', marker='o')
            @savefig spec_ls_freq.png
            pyleo.showfig(fig)
            pyleo.closefig(fig)

        You may notice the differences in the PSD curves regarding smoothness and the locations of the analyzed period points.

        For other method-specific arguments, please look up the specific methods in the "See also" section.

        - WWZ

        .. ipython:: python
            :okwarning:

            psd_wwz = ts_std.spectral(method='wwz')  # wwz is the default method
            psd_wwz_signif = psd_wwz.signif_test(number=1)  # significance test; for real work, should use number=200 or even larger
            @savefig spec_wwz.png
            fig, ax = psd_wwz_signif.plot(title='PSD using WWZ method')
            pyleo.closefig(fig)

        - Periodogram

        .. ipython:: python
            :okwarning:

            ts_interp = ts_std.interp()
            psd_perio = ts_interp.spectral(method='periodogram')
            psd_perio_signif = psd_perio.signif_test(number=20) #in practice, need more AR1 simulations
            @savefig spec_perio.png
            fig, ax = psd_perio_signif.plot(title='PSD using Periodogram method')
            pyleo.closefig(fig)

        - Welch

        .. ipython:: python
            :okwarning:

            ts_interp = ts_std.interp()
            psd_welch = ts_interp.spectral(method='welch')
            psd_welch_signif = psd_welch.signif_test(number=20) #in practice, need more AR1 simulations
            @savefig spec_welch.png
            fig, ax = psd_welch_signif.plot(title='PSD using Welch method')
            pyleo.closefig(fig)

        - MTM

        .. ipython:: python
            :okwarning:

            ts_interp = ts_std.interp()
            psd_mtm = ts_interp.spectral(method='mtm')
            psd_mtm_signif = psd_mtm.signif_test(number=20) #in practice, need more AR1 simulations
            @savefig spec_mtm.png
            fig, ax = psd_mtm_signif.plot(title='PSD using MTM method')
            pyleo.closefig(fig)

        '''
        if not verbose:
            warnings.simplefilter('ignore')

        settings = {} if settings is None else settings.copy()
        spec_func = {
            'wwz': specutils.wwz_psd,
            'mtm': specutils.mtm,
            'lomb_scargle': specutils.lomb_scargle,
            'welch': specutils.welch,
            'periodogram': specutils.periodogram
        }
        args = {}
        freq_kwargs = {} if freq_kwargs is None else freq_kwargs.copy()
        freq = waveutils.make_freq_vector(self.time, method=freq_method, **freq_kwargs)

        args['wwz'] = {'freq': freq}
        args['mtm'] = {}
        args['lomb_scargle'] = {'freq': freq}
        args['welch'] = {}
        args['periodogram'] = {}
        args[method].update(settings)
        spec_res = spec_func[method](self.value, self.time, **args[method])
        if type(spec_res) is dict:
            spec_res = dict2namedtuple(spec_res)

        if label is None:
            label = self.label

        psd = PSD(
            frequency=spec_res.freq,
            amplitude=spec_res.psd,
            label=label,
            timeseries=self,
            spec_method=method,
            spec_args=args[method]
        )

        return psd

    def wavelet(self, method='wwz', settings=None, freq_method='log', freq_kwargs=None, verbose=False):
        ''' Perform wavelet analysis on the timeseries

        cwt wavelets documented on https://pywavelets.readthedocs.io/en/latest/ref/cwt.html

        Parameters
        ----------

        method : {wwz, cwt}
            Whether to use the wwz method for unevenly spaced timeseries or traditional cwt (from pywavelets)

        freq_method : str
            {'log', 'scale', 'nfft', 'lomb_scargle', 'welch'}

        freq_kwargs : dict
            Arguments for frequency vector

        settings : dict
            Arguments for the specific spectral method

        verbose : bool
            If True, will print warning messages if there is any

        Returns
        -------

        scal : Series.Scalogram

        See also
        --------

        pyleoclim.utils.wavelet.wwz : wwz function

        pyleoclim.utils.wavelet.cwt : cwt function

        pyleoclim.utils.wavelet.make_freq : Functions to create the frequency vector

        pyleoclim.utils.tsutils.detrend : Detrending function

        pyleoclim.core.ui.Scalogram : Scalogram object

        pyleoclim.core.ui.MultipleScalogram : Multiple Scalogram object

        Examples
        --------

        Wavelet analysis on the SOI record.

        .. ipython:: python
            :okwarning:

            import pyleoclim as pyleo
            import pandas as pd
            data = pd.read_csv('https://raw.githubusercontent.com/LinkedEarth/Pyleoclim_util/Development/example_data/soi_data.csv',skiprows=0,header=1)
            time = data.iloc[:,1]
            value = data.iloc[:,2]
            ts = pyleo.Series(time=time,value=value,time_name='Year C.E', value_name='SOI', label='SOI')
            # WWZ
            scal = ts.wavelet()
            scal_signif = scal.signif_test(number=1)  # for real work, should use number=200 or even larger
            @savefig spec_mtm.png
            fig, ax = scal_signif.plot()
            pyleo.closefig(fig)

        '''
        if not verbose:
            warnings.simplefilter('ignore')

        settings = {} if settings is None else settings.copy()
        wave_func = {
            'wwz': waveutils.wwz,
            'cwt': waveutils.cwt,
        }

        if method == 'cwt' and 'freq' in settings.keys():
            scales=1/np.array(settings['freq'])
            settings.update({'scales':scales})
            del settings['freq']

        freq_kwargs = {} if freq_kwargs is None else freq_kwargs.copy()
        freq = waveutils.make_freq_vector(self.time, method=freq_method, **freq_kwargs)

        args = {}

        args['wwz'] = {'tau': self.time, 'freq': freq}
        args['cwt'] = {'wavelet' : 'morl', 'scales':1/freq}


        args[method].update(settings)
        wave_res = wave_func[method](self.value, self.time, **args[method])
        scal = Scalogram(
            frequency=wave_res.freq,
            time=wave_res.time,
            amplitude=wave_res.amplitude,
            coi=wave_res.coi,
            label=self.label,
            timeseries=self,
            wave_method=method,
            freq_method=freq_method,
            freq_kwargs=freq_kwargs,
            wave_args=args[method],
        )

        return scal

    def wavelet_coherence(self, target_series, method='wwz', settings=None, freq_method='log', freq_kwargs=None, verbose=False):
        ''' Perform wavelet coherence analysis with the target timeseries

        Parameters
        ----------

        target_series : pyleoclim.Series
            A pyleoclim Series object on which to perform the coherence analysis

        method : {'wwz'}

        freq_method : str
            {'log','scale', 'nfft', 'lomb_scargle', 'welch'}

        freq_kwargs : dict
            Arguments for frequency vector

        settings : dict
            Arguments for the specific spectral method

        verbose : bool
            If True, will print warning messages if there is any

        Returns
        -------

        coh : pyleoclim.Coherence

        See also
        --------

        pyleoclim.utils.wavelet.xwt : Cross-wavelet analysis based on WWZ method

        pyleoclim.utils.wavelet.make_freq : Functions to create the frequency vector

        pyleoclim.utils.tsutils.detrend : Detrending function

        pyleoclim.core.ui.Coherence : Coherence object


        '''
        if not verbose:
            warnings.simplefilter('ignore')

        settings = {} if settings is None else settings.copy()
        xwc_func = {
            'wwz': waveutils.xwc,
        }

        freq_kwargs = {} if freq_kwargs is None else freq_kwargs.copy()
        freq = waveutils.make_freq_vector(self.time, method=freq_method, **freq_kwargs)

        t1 = np.copy(self.time)
        t2 = np.copy(target_series.time)
        dt1 = np.median(np.diff(t1))
        dt2 = np.median(np.diff(t2))
        overlap = np.arange(np.max([t1[0], t2[0]]), np.min([t1[-1], t2[-1]]), np.max([dt1, dt2]))

        args = {}
        args['wwz'] = {'tau': overlap, 'freq': freq}
        args[method].update(settings)
        xwc_res = xwc_func[method](self.value, self.time, target_series.value, target_series.time, **args[method])

        coh = Coherence(
            frequency=xwc_res.freq,
            time=xwc_res.time,
            coherence=xwc_res.xw_coherence,
            phase=xwc_res.xw_phase,
            coi=xwc_res.coi,
            timeseries1=self,
            timeseries2=target_series,
            freq_method=freq_method,
            freq_kwargs=freq_kwargs,
        )

        return coh

    def correlation(self, target_series, timespan=None, alpha=0.05, settings=None, common_time_kwargs=None):
        ''' Estimates the Pearson's correlation and associated significance between two non IID time series

        The significance of the correlation is assessed using one of the following methods:

        1) 'ttest': T-test adjusted for effective sample size.
        2) 'isopersistent': AR(1) modeling of x and y.
        3) 'isospectral': phase randomization of original inputs. (default)

        The T-test is a parametric test, hence computationally cheap but can only be performed in ideal circumstances.
        The others are non-parametric, but their computational requirements scale with the number of simulations.

        The choise of significance test and associated number of Monte-Carlo simulations are passed through the settings parameter.

        Parameters
        ----------

        target_series : pyleoclim.Series
            A pyleoclim Series object

        timespan : tuple
            The time interval over which to perform the calculation

        alpha : float
            The significance level (default: 0.05)

        settings : dict
            Parameters for the correlation function, including:

            - nsim : int
                the number of simulations (default: 1000)
            - method : str, {'ttest','isopersistent','isospectral' (default)}
                method for significance testing

        common_time_kwargs : dict
            Parameters for the method `MultipleSeries.common_time()`. Will use interpolation by default.

        Returns
        -------

        corr_res_dict : dict
            the result dictionary, containing

            - r : float
                correlation coefficient
            - p : float
                the p-value
            - signif : bool
                true if significant; false otherwise
                Note that signif = True if and only if p <= alpha.

        See also
        --------

        pyleoclim.utils.correlation.corr_sig : Correlation function

        Examples
        --------

        Correlation between the Nino3.4 index and the Deasonalized All Indian Rainfall Index

        .. ipython:: python
            :okwarning:

            import pyleoclim as pyleo
            import pandas as pd

            data = pd.read_csv('https://raw.githubusercontent.com/LinkedEarth/Pyleoclim_util/Development/example_data/wtc_test_data_nino.csv')
            t = data.iloc[:, 0]
            air = data.iloc[:, 1]
            nino = data.iloc[:, 2]
            ts_nino = pyleo.Series(time=t, value=nino)
            ts_air = pyleo.Series(time=t, value=air)

            # with `nsim=20` and default `method='isospectral'`
            corr_res = ts_nino.correlation(ts_air, settings={'nsim': 20})
            print(corr_res)

            # using a simple t-test
            corr_res = ts_nino.correlation(ts_air, settings={'nsim': 20, 'method': 'ttest'})
            print(corr_res)

            # using the method "isopersistent"
            corr_res = ts_nino.correlation(ts_air, settings={'nsim': 20, 'method': 'isopersistent'})
            print(corr_res)
        '''

        settings = {} if settings is None else settings.copy()
        corr_args = {'alpha': alpha}
        corr_args.update(settings)

        ms = MultipleSeries([self, target_series])
        if list(self.time) != list(target_series.time):
            common_time_kwargs = {} if common_time_kwargs is None else common_time_kwargs.copy()
            ct_args = {'method': 'interp'}
            ct_args.update(common_time_kwargs)
            ms = ms.common_time(**ct_args)

        if timespan is None:
            value1 = ms.series_list[0].value
            value2 = ms.series_list[1].value
        else:
            value1 = ms.series_list[0].slice(timespan).value
            value2 = ms.series_list[1].slice(timespan).value


        corr_res = corrutils.corr_sig(value1, value2, **corr_args)
        signif = True if corr_res['signif'] == 1 else False
        corr_res_dict = {
            'r': corr_res['r'],
            'p': corr_res['p'],
            'signif': signif,
            'alpha': alpha,
        }
        return corr_res_dict

    def causality(self, target_series, method='liang', settings=None):
        ''' Perform causality analysis with the target timeseries

        Parameters
        ----------

        target_series : pyleoclim.Series
            A pyleoclim Series object on which to compute causality

        method : {'liang', 'granger'}
            The causality method to use.

        settings : dict
            Parameters associated with the causality methods. Note that each method has different parameters. See individual methods for details

        Returns
        -------

        res : dict
            Dictionary containing the results of the the causality analysis. See indivudal methods for details

        See also
        --------

        pyleoclim.utils.causality.liang_causality : Liang causality

        pyleoclim.utils.causality.granger_causality : Granger causality

        Examples
        --------

        Liang causality

        .. ipython:: python
            :okwarning:

            import pyleoclim as pyleo
            import pandas as pd
            data=pd.read_csv('https://raw.githubusercontent.com/LinkedEarth/Pyleoclim_util/Development/example_data/wtc_test_data_nino.csv')
            t=data.iloc[:,0]
            air=data.iloc[:,1]
            nino=data.iloc[:,2]
            ts_nino=pyleo.Series(time=t,value=nino)
            ts_air=pyleo.Series(time=t,value=air)

            # plot the two timeseries
            @savefig ts_nino.png
            fig, ax = ts_nino.plot(title='El Nino Region 3 -- SST Anomalies')
            pyleo.closefig(fig)

            @savefig ts_air.png
            fig, ax = ts_air.plot(title='Deasonalized All Indian Rainfall Index')
            pyleo.closefig(fig)

            # we use the specific params below in ts_nino.causality() just to make the example less heavier;
            # please drop the `settings` for real work
            caus_res = ts_nino.causality(ts_air, settings={'nsim': 2, 'signif_test': 'isopersist'})
            print(caus_res)

        Granger causality

        .. ipython:: python
            :okwarning:

            caus_res = ts_nino.causality(ts_air, method='granger')
            print(caus_res)

        '''
        settings = {} if settings is None else settings.copy()
        spec_func={
            'liang':causalutils.liang_causality,
            'granger':causalutils.granger_causality}
        args = {}
        args['liang'] = {}
        args['granger'] = {}
        args[method].update(settings)
        causal_res = spec_func[method](self.value, target_series.value, **args[method])
        return causal_res

    def surrogates(self, method='ar1', number=1, length=None, seed=None, settings=None):
        ''' Generate surrogates with increasing time axis

        Parameters
        ----------

        method : {ar1}
            Uses an AR1 model to generate surrogates of the timeseries

        number : int
            The number of surrogates to generate

        length : int
            Lenght of the series

        seed : int
            Control seed option for reproducibility

        settings : dict
            Parameters for surogate generator. See individual methods for details.

        Returns
        -------
        surr : pyleoclim SurrogateSeries

        See also
        --------

        pyleoclim.utils.tsmodel.ar1_sim : AR1 simulator
        '''
        settings = {} if settings is None else settings.copy()
        surrogate_func = {
            'ar1': tsmodel.ar1_sim,
        }
        args = {}
        args['ar1'] = {'t': self.time}
        args[method].update(settings)

        if seed is not None:
            np.random.seed(seed)

        surr_res = surrogate_func[method](self.value, number, **args[method])
        if len(np.shape(surr_res)) == 1:
            surr_res = surr_res[:, np.newaxis]

        s_list = []
        for s in surr_res.T:
            s_tmp = Series(time=self.time, value=s, time_name=self.time_name, time_unit=self.time_unit, value_name=self.value_name, value_unit=self.value_unit)
            s_list.append(s_tmp)

        surr = SurrogateSeries(series_list=s_list, surrogate_method=method, surrogate_args=args[method])

        return surr

    def outliers(self, auto=True, remove=True, fig_outliers=True,fig_knee=True,
                 plot_outliers_kwargs=None,plot_knee_kwargs=None,figsize=[10,4],
                 saveknee_settings=None,saveoutliers_settings=None, mute=False):
        '''
        Detects outliers in a timeseries and removes if specified

        Parameters
        ----------

        auto : boolean
            True by default, detects knee in the plot automatically
        remove : boolean
            True by default, removes all outlier points if detected
        fig_knee  : boolean
            True by default, plots knee plot if true
        fig_outliers : boolean
            True by degault, plots outliers if true
        save_knee : dict
            default parameters from matplotlib savefig None by default
        save_outliers : dict
            default parameters from matplotlib savefig None by default
        plot_knee_kwargs : dict
            arguments for the knee plot
        plot_outliers_kwargs : dict
            arguments for the outliers plot
        figsize : list
            by default [10,4]
        mute : {True,False}
            if True, the plot will not show;
            recommend to turn on when more modifications are going to be made on ax

        Returns
        -------
        new : Series
            Time series with outliers removed if they exist

        See also
        --------

        pyleoclim.utils.tsutils.remove_outliers : remove outliers function

        pyleoclim.utils.plotting.plot_xy : basic x-y plot

        pyleoclim.utils.plotting.plot_scatter_xy : Scatter plot on top of a line plot

        '''
        new = self.copy()

        #outlier_indices,fig1,ax1,fig2,ax2 = tsutils.detect_outliers(self.time, self.value, auto=auto, plot_knee=fig_knee,plot_outliers=fig_outliers,\
        #                                                   figsize=figsize,save_knee=save_knee,save_outliers=save_outliers,plot_outliers_kwargs=plot_outliers_kwargs,plot_knee_kwargs=plot_knee_kwargs)
        outlier_indices = tsutils.detect_outliers(
            self.time, self.value, auto=auto, plot_knee=fig_knee,plot_outliers=fig_outliers,
            figsize=figsize,saveknee_settings=saveknee_settings,saveoutliers_settings=saveoutliers_settings,
            plot_outliers_kwargs=plot_outliers_kwargs,plot_knee_kwargs=plot_knee_kwargs, mute=mute,
        )
        outlier_indices = np.asarray(outlier_indices)
        if remove == True:
            new = self.copy()
            ys = np.delete(self.value, outlier_indices)
            t = np.delete(self.time, outlier_indices)
            new.value = ys
            new.time = t

        return new

    def interp(self, method='linear', **kwargs):
        '''Interpolate a Series object onto a new time axis

        Parameters
        ----------

        method : {‘linear’, ‘nearest’, ‘zero’, ‘slinear’, ‘quadratic’, ‘cubic’, ‘previous’, ‘next’}
            where ‘zero’, ‘slinear’, ‘quadratic’ and ‘cubic’ refer to a spline interpolation of zeroth, first, second or third order; ‘previous’ and ‘next’ simply return the previous or next value of the point) or as an integer specifying the order of the spline interpolator to use. Default is ‘linear’.

        kwargs :
            Arguments specific to each interpolation function. See pyleoclim.utils.tsutils.interp for details

        Returns
        -------

        new : pyleoclim.Series
            An interpolated Series object

        See also
        --------

        pyleoclim.utils.tsutils.interp : interpolation function

        '''
        new = self.copy()
        x_mod, v_mod = tsutils.interp(self.time,self.value,interp_type=method,**kwargs)
        new.time = x_mod
        new.value = v_mod
        return new

    def gkernel(self, step_type = 'median', **kwargs):
        ''' Coarse-grain a Series object via a Gaussian kernel.

        Parameters
        ----------
        step_type : str
            type of timestep: 'mean', 'median', or 'max' of the time increments
        kwargs :
            Arguments for kernel function. See pyleoclim.utils.tsutils.gkernel for details
        Returns
        -------
        new : pyleoclim.Series
            The coarse-grained Series object
        See also
        --------
        pyleoclim.utils.tsutils.gkernel : application of a Gaussian kernel
        '''

        new=self.copy()

        start, stop, step = tsutils.grid_properties(self.time, method=step_type)

        ti = np.arange(start,stop,step) # generate new axis
        vi = tsutils.gkernel(self.time,self.value,ti,**kwargs) # apply kernel
        new.time = ti
        new.value = vi
        return new

    def bin(self,**kwargs):
        '''Bin values in a time series

        Parameters
        ----------

        kwargs :
            Arguments for binning function. See pyleoclim.utils.tsutils.bin for details

        Returns
        -------

        new : pyleoclim.Series
            An binned Series object

        See also
        --------

        pyleoclim.utils.tsutils.bin : bin the time series into evenly-spaced bins

        '''
        new=self.copy()
        res_dict = tsutils.bin(self.time,self.value,**kwargs)
        new.time = res_dict['bins']
        new.value = res_dict['binned_values']
        return new

class PSD:
    '''PSD object obtained from spectral analysis.

    See examples in pyleoclim.core.ui.Series.spectral to see how to create and manipulate these objects

    See also
    --------

    pyleoclim.core.ui.Series.spectral : spectral analysis

    '''
    def __init__(self, frequency, amplitude, label=None, timeseries=None, plot_kwargs=None,
                 spec_method=None, spec_args=None, signif_qs=None, signif_method=None, period_unit=None,
                 beta_est_res=None):
        self.frequency = np.array(frequency)
        self.amplitude = np.array(amplitude)
        self.label = label
        self.timeseries = timeseries
        self.spec_method = spec_method
        self.spec_args = spec_args
        self.signif_qs = signif_qs
        self.signif_method = signif_method
        self.plot_kwargs = {} if plot_kwargs is None else plot_kwargs.copy()
        self.beta_est_res = beta_est_res

        if period_unit is not None:
            self.period_unit = period_unit
        elif timeseries is not None:
            self.period_unit = infer_period_unit_from_time_unit(timeseries.time_unit)
        else:
            self.period_unit = None

    def copy(self):
        '''Copy object
        '''
        return deepcopy(self)

    def __str__(self):
        table = {
            'Frequency': self.frequency,
            'Amplitude': self.amplitude,
        }

        msg = print(tabulate(table, headers='keys'))
        return f'Length: {np.size(self.frequency)}'

    def signif_test(self, number=200, method='ar1', seed=None, qs=[0.95],
                    settings=None):
        '''


        Parameters
        ----------
        number : int, optional
            Number of surrogate series to generate for significance testing. The default is 200.
        method : {ar1}, optional
            Method to generate surrogates. The default is 'ar1'.
        seed : int, optional
            Option to set the seed for reproducibility. The default is None.
        qs : list, optional
            Singificance levels to return. The default is [0.95].
        settings : dict, optional
            Parameters. The default is None.

        Returns
        -------
        new : pyleoclim.PSD
            New PSD object with appropriate significance test

        '''
        new = self.copy()
        surr = self.timeseries.surrogates(
            number=number, seed=seed, method=method, settings=settings
        )
        surr_psd = surr.spectral(method=self.spec_method, settings=self.spec_args)
        new.signif_qs = surr_psd.quantiles(qs=qs)
        new.signif_method = method

        return new

    def beta_est(self, fmin=None, fmax=None, logf_binning_step='max', verbose=False):
        ''' Estimate the scaling factor beta of the PSD in a log-log space

        Parameters
        ----------

        fmin : float
            the minimum frequency edge for beta estimation; the default is the minimum of the frequency vector of the PSD obj

        fmax : float
            the maximum frequency edge for beta estimation; the default is the maximum of the frequency vector of the PSD obj

        logf_binning_step : str, {'max', 'first'}
            if 'max', then the maximum spacing of log(f) will be used as the binning step
            if 'first', then the 1st spacing of log(f) will be used as the binning step

        verbose : bool
            If True, will print warning messages if there is any

        Returns
        -------

        res_dict : dictionary
            - beta: the scaling factor
            - std_err: the one standard deviation error of the scaling factor
            - f_binned: the binned frequency series, used as X for linear regression
            - psd_binned: the binned PSD series, used as Y for linear regression
            - Y_reg: the predicted Y from linear regression, used with f_binned for the slope curve plotting

        '''
        if fmin is None:
            fmin = np.min(self.frequency)

        if fmax is None:
            fmax = np.max(self.frequency)

        res = waveutils.beta_estimation(self.amplitude, self.frequency, fmin=fmin, fmax=fmax, logf_binning_step=logf_binning_step, verbose=verbose)
        res_dict = {
            'beta': res.beta,
            'std_err': res.std_err,
            'f_binned': res.f_binned,
            'psd_binned': res.psd_binned,
            'Y_reg': res.Y_reg,
        }
        return res_dict

    def plot(self, in_loglog=True, in_period=True, label=None, xlabel=None, ylabel='PSD', title=None,
             marker=None, markersize=None, color=None, linestyle=None, linewidth=None, transpose=False,
             xlim=None, ylim=None, figsize=[10, 4], savefig_settings=None, ax=None, mute=False,
             legend=True, lgd_kwargs=None, xticks=None, yticks=None, alpha=None, zorder=None,
             plot_kwargs=None, signif_clr='red', signif_linestyles=['--', '-.', ':'], signif_linewidth=1):

        '''Plots the PSD estimates and signif level if included


        Parameters
        ----------
        in_loglog : bool, optional
            Plot on loglog axis. The default is True.
        in_period : bool, optional
            Plot the x-axis as periodicity rather than frequency. The default is True.
        label : str, optional
            label for the series. The default is None.
        xlabel : str, optional
            Label for the x-axis. The default is None. Will guess based on Series
        ylabel : str, optional
            Label for the y-axis. The default is 'PSD'.
        title : str, optional
            Plot title. The default is None.
        marker : str, optional
            marker to use. The default is None.
        markersize : int, optional
            size of the marker. The default is None.
        color : str, optional
            Line color. The default is None.
        linestyle : str, optional
            linestyle. The default is None.
        linewidth : float, optional
            Width of the line. The default is None.
        transpose : bool, optional
            Plot periodicity on y-. The default is False.
        xlim : list, optional
            x-axis limits. The default is None.
        ylim : list, optional
            y-axis limits. The default is None.
        figsize : list, optional
            Figure size. The default is [10, 4].
        savefig_settings : dict, optional
            save settings options. The default is None.
            the dictionary of arguments for plt.savefig(); some notes below:
            - "path" must be specified; it can be any existed or non-existed path,
              with or without a suffix; if the suffix is not given in "path", it will follow "format"
            - "format" can be one of {"pdf", "eps", "png", "ps"}
        ax : ax, optional
            The matplotlib.Axes object onto which to return the plot. The default is None.
        mute : bool, optional
            if True, the plot will not show;
            recommend to turn on when more modifications are going to be made on ax The default is False.
        legend : bool, optional
            whether to plot the legend. The default is True.
        lgd_kwargs : dict, optional
            Arguments for the legend. The default is None.
        xticks : list, optional
            xticks to use. The default is None.
        yticks : list, optional
            yticks to use. The default is None.
        alpha : float, optional
            Transparency setting. The default is None.
        zorder : int, optional
            Order for the plot. The default is None.
        plot_kwargs : dict, optional
            Other plotting argument. The default is None.
        signif_clr : str, optional
            Color for the significance line. The default is 'red'.
        signif_linestyles : list of str, optional
            Linestyles for significance. The default is ['--', '-.', ':'].
        signif_linewidth : float, optional
            width of the significance line. The default is 1.

        Returns
        -------
        fig, ax

        See also
        --------

        pyleoclim.core.ui.Series.spectral : spectral analysis

        '''
        # Turn the interactive mode off.
        plt.ioff()

        savefig_settings = {} if savefig_settings is None else savefig_settings.copy()
        plot_kwargs = self.plot_kwargs if plot_kwargs is None else plot_kwargs.copy()
        lgd_kwargs = {} if lgd_kwargs is None else lgd_kwargs.copy()

        if label is None:
            label = self.label

        if label is not None:
            plot_kwargs.update({'label': label})

        if marker is not None:
            plot_kwargs.update({'marker': marker})

        if markersize is not None:
            plot_kwargs.update({'markersize': markersize})

        if color is not None:
            plot_kwargs.update({'color': color})

        if linestyle is not None:
            plot_kwargs.update({'linestyle': linestyle})

        if linewidth is not None:
            plot_kwargs.update({'linewidth': linewidth})

        if alpha is not None:
            plot_kwargs.update({'alpha': alpha})

        if zorder is not None:
            plot_kwargs.update({'zorder': zorder})

        if ax is None:
            fig, ax = plt.subplots(figsize=figsize)

        if in_period:
            idx = np.argwhere(self.frequency==0)
            x_axis = 1/np.delete(self.frequency, idx)
            y_axis = np.delete(self.amplitude, idx)
            if xlabel is None:
                xlabel = f'Period [{self.period_unit}]' if self.period_unit is not None else 'Period'

            if xticks is None:
                xticks_default = np.array([0.1, 0.2, 0.5, 1, 2, 5, 10, 20, 50, 100, 200, 500, 1000, 2000, 5000, 1e4, 2e4, 5e4, 1e5, 2e5, 5e5, 1e6])
                mask = (xticks_default >= np.nanmin(x_axis)) & (xticks_default <= np.nanmax(x_axis))
                xticks = xticks_default[mask]

            if xlim is None:
                xlim = [np.max(xticks), np.min(xticks)]

        else:
            idx = np.argwhere(self.frequency==0)
            x_axis = np.delete(self.frequency, idx)
            y_axis = np.delete(self.amplitude, idx)
            if xlabel is None:
                xlabel = f'Frequency [1/{self.period_unit}]' if self.period_unit is not None else 'Frequency'

            if xlim is None:
                xlim = ax.get_xlim()
                xlim = [np.min(xlim), np.max(xlim)]

        if transpose:
            x_axis, y_axis = y_axis, x_axis
            xlim, ylim = ylim, xlim
            xticks, yticks = yticks, xticks
            xlabel, ylabel = ylabel, xlabel
            ax.set_ylim(ylim[::-1])
        else:
            ax.set_xlim(xlim)

        ax.plot(x_axis, y_axis, **plot_kwargs)

        if xlim is not None:
            ax.set_xlim(xlim)

        if ylim is not None:
            ax.set_ylim(ylim)

        # plot significance levels
        if self.signif_qs is not None:
            signif_method_label = {
                'ar1': 'AR(1)',
            }
            nqs = np.size(self.signif_qs.psd_list)

            for i, q in enumerate(self.signif_qs.psd_list):
                idx = np.argwhere(q.frequency==0)
                signif_x_axis = 1/np.delete(q.frequency, idx) if in_period else np.delete(q.frequency, idx)
                signif_y_axis = np.delete(q.amplitude, idx)
                if transpose:
                    signif_x_axis, signif_y_axis = signif_y_axis, signif_x_axis

                ax.plot(
                    signif_x_axis, signif_y_axis,
                    label=f'{signif_method_label[self.signif_method]}, {q.label} threshold',
                    color=signif_clr,
                    linestyle=signif_linestyles[i%3],
                    linewidth=signif_linewidth,
                )

        if in_loglog:
            ax.set_xscale('log')
            ax.set_yscale('log')

        if xticks is not None:
            ax.set_xticks(xticks)
            ax.xaxis.set_major_formatter(ScalarFormatter())
            ax.xaxis.set_major_formatter(FormatStrFormatter('%g'))

        if yticks is not None:
            ax.set_yticks(yticks)
            ax.yaxis.set_major_formatter(ScalarFormatter())
            ax.yaxis.set_major_formatter(FormatStrFormatter('%g'))

        ax.set_xlabel(xlabel)
        ax.set_ylabel(ylabel)

        if legend:
            lgd_args = {'frameon': False}
            lgd_args.update(lgd_kwargs)
            ax.legend(**lgd_args)

        if title is not None:
            ax.set_title(title)

        if 'fig' in locals():
            if 'path' in savefig_settings:
                plotting.savefig(fig, settings=savefig_settings)
            else:
                if not mute:
                    plotting.showfig(fig)
            return fig, ax
        else:
            return ax

class Scalogram:
    def __init__(self, frequency, time, amplitude, coi=None, label=None, Neff=3, timeseries=None,
                 wave_method=None, wave_args=None, signif_qs=None, signif_method=None, freq_method=None, freq_kwargs=None,
                 period_unit=None, time_label=None):
        '''
        Parameters
        ----------
            frequency : array
                the frequency axis
            time : array
                the time axis
            amplitude : array
                the amplitude at each (frequency, time) point;
                note the dimension is assumed to be (frequency, time)
        '''
        self.frequency = np.array(frequency)
        self.time = np.array(time)
        self.amplitude = np.array(amplitude)
        if coi is not None:
            self.coi = np.array(coi)
        else:
            self.coi = waveutils.make_coi(self.time, Neff=Neff)
        self.label = label
        self.timeseries = timeseries
        self.wave_method = wave_method
        self.wave_args = wave_args
        self.signif_qs = signif_qs
        self.signif_method = signif_method
        self.freq_method = freq_method
        self.freq_kwargs = freq_kwargs

        if period_unit is not None:
            self.period_unit = period_unit
        elif timeseries is not None:
            self.period_unit = infer_period_unit_from_time_unit(timeseries.time_unit)
        else:
            self.period_unit = None

        if time_label is not None:
            self.time_label = time_label
        elif timeseries is not None:
            if timeseries.time_unit is not None:
                self.time_label = f'{timeseries.time_name} [{timeseries.time_unit}]'
            else:
                self.time_label = f'{timeseries.time_name}'
        else:
            self.time_label = None


    def copy(self):
        '''Copy object
        '''
        return deepcopy(self)

    def __str__(self):
        table = {
            'Frequency': self.frequency,
            'Time': self.time,
            'Amplitude': self.amplitude,
        }

        msg = print(tabulate(table, headers='keys'))
        return f'Dimension: {np.size(self.frequency)} x {np.size(self.time)}'

    def plot(self, in_period=True, xlabel=None, ylabel=None, title=None,
             ylim=None, xlim=None, yticks=None, figsize=[10, 8], mute=False,
             signif_clr='white', signif_linestyles='-', signif_linewidths=1,
             contourf_style={}, cbar_style={}, savefig_settings={}, ax=None):
        '''Plot the scalogram

        Parameters
        ----------
        in_period : bool, optional
            Plot the in period instead of frequency space. The default is True.
        xlabel : str, optional
            Label for the x-axis. The default is None.
        ylabel : str, optional
            Label for the y-axis. The default is None.
        title : str, optional
            Title for the figure. The default is None.
        ylim : list, optional
            Limits for the y-axis. The default is None.
        xlim : list, optional
            Limits for the x-axis. The default is None.
        yticks : list, optional
            yticks label. The default is None.
        figsize : list, optional
            Figure size The default is [10, 8].
        mute : bool, optional
            if True, the plot will not show;
            recommend to turn on when more modifications are going to be made on ax The default is False.
        signif_clr : str, optional
            Color of the singificance line. The default is 'white'.
        signif_linestyles : str, optional
            Linestyle of the significance line. The default is '-'.
        signif_linewidths : float, optional
            Width for the significance line. The default is 1.
        contourf_style : dict, optional
            Arguments for the contour plot. The default is {}.
        cbar_style : dict, optional
            Arguments for the colarbar. The default is {}.
        savefig_settings : dict, optional
            saving options for the figure. The default is {}.
        ax : ax, optional
            Matplotlib Axis on which to return the figure. The default is None.

        Returns
        -------
        fig, ax

        See also
        --------

        pyleoclim.core.ui.Series.wavelet : Wavelet analysis


        '''
        # Turn the interactive mode off.
        plt.ioff()

        contourf_args = {'cmap': 'magma', 'origin': 'lower', 'levels': 11}
        contourf_args.update(contourf_style)

        if ax is None:
            fig, ax = plt.subplots(figsize=figsize)

        if in_period:
            y_axis = 1/self.frequency
            if ylabel is None:
                ylabel = f'Period [{self.period_unit}]' if self.period_unit is not None else 'Period'

            if yticks is None:
                yticks_default = np.array([0.1, 0.2, 0.5, 1, 2, 5, 10, 20, 50, 100, 200, 500, 1000, 2000, 5000, 1e4, 2e4, 5e4, 1e5, 2e5, 5e5, 1e6])
                mask = (yticks_default >= np.min(y_axis)) & (yticks_default <= np.max(y_axis))
                yticks = yticks_default[mask]
        else:
            y_axis = self.frequency
            if ylabel is None:
                ylabel = f'Frequency [1/{self.period_unit}]' if self.period_unit is not None else 'Frequency'

        cont = ax.contourf(self.time, y_axis, self.amplitude.T, **contourf_args)
        ax.set_yscale('log')

        # plot colorbar
        cbar_args = {'drawedges': False, 'orientation': 'vertical', 'fraction': 0.15, 'pad': 0.05}
        cbar_args.update(cbar_style)

        cb = plt.colorbar(cont, **cbar_args)

        # plot cone of influence
        if self.coi is not None:
            ax.plot(self.time, self.coi, 'k--')

        if yticks is not None:
            ax.set_yticks(yticks)
            ax.yaxis.set_major_formatter(ScalarFormatter())
            ax.yaxis.set_major_formatter(FormatStrFormatter('%g'))

        if title is not None:
            ax.set_title(title)

        if ylim is None:
            ylim = [np.min(y_axis), np.min([np.max(y_axis), np.max(self.coi)])]

        ax.fill_between(self.time, self.coi, np.max(self.coi), color='white', alpha=0.5)

        # plot significance levels
        if self.signif_qs is not None:
            signif_method_label = {
                'ar1': 'AR(1)',
            }
            signif_scal = self.signif_qs.scalogram_list[0]
            signif_boundary = self.amplitude.T / signif_scal.amplitude.T
            ax.contour(
                self.time, y_axis, signif_boundary, [-99, 1],
                colors=signif_clr,
                linestyles=signif_linestyles,
                linewidths=signif_linewidths,
            )

        if xlabel is None:
            xlabel = self.time_label

        if xlabel is not None:
            ax.set_xlabel(xlabel)

        if ylabel is not None:
            ax.set_ylabel(ylabel)

        if xlim is not None:
            ax.set_xlim(xlim)

        ax.set_ylim(ylim)

        if 'fig' in locals():
            if 'path' in savefig_settings:
                plotting.savefig(fig, settings=savefig_settings)
            else:
                if not mute:
                    plotting.showfig(fig)
            return fig, ax
        else:
            return ax

    def signif_test(self, number=200, method='ar1', seed=None, qs=[0.95],
                    settings=None):
        '''Significance test for wavelet analysis

        Parameters
        ----------
        number : int, optional
            Number of surrogates to generate for significance analysis. The default is 200.
        method : {'ar1'}, optional
            Method to use to generate the surrogates. The default is 'ar1'.
        seed : int, optional
            Set the seed for the random number generator. Useful for reproducibility The default is None.
        qs : list, optional
            Significane level to consider. The default is [0.95].
        settings : dict, optional
            Parameters for the model. The default is None.

        Raises
        ------
        ValueError
            qs should be a list with at least one value.

        Returns
        -------
        new : pyleoclim.Scalogram
            A new Scalogram object with the significance level

        See also
        --------

        pyleoclim.core.ui.Series.wavelet : wavelet analysis

        '''

        new = self.copy()
        surr = self.timeseries.surrogates(
            number=number, seed=seed, method=method, settings=settings
        )
        surr_scal = surr.wavelet(method=self.wave_method, settings=self.wave_args)

        if len(qs) > 1:
            raise ValueError('qs should be a list with size 1!')

        new.signif_qs = surr_scal.quantiles(qs=qs)
        new.signif_method = method

        return new


class Coherence:
    '''Coherence object

    See also
    --------

    pyleoclim.core.ui.Series.wavelet_coherence : Wavelet coherence

    '''
    def __init__(self, frequency, time, coherence, phase, coi=None,
                 timeseries1=None, timeseries2=None, signif_qs=None, signif_method=None,
                 freq_method=None, freq_kwargs=None, Neff=3, period_unit=None, time_label=None):
        self.frequency = np.array(frequency)
        self.time = np.array(time)
        self.coherence = np.array(coherence)
        if coi is not None:
            self.coi = np.array(coi)
        else:
            self.coi = waveutils.make_coi(self.time, Neff=Neff)
        self.phase = np.array(phase)
        self.timeseries1 = timeseries1
        self.timeseries2 = timeseries2
        self.signif_qs = signif_qs
        self.signif_method = signif_method
        self.freq_method = freq_method
        self.freq_kwargs = freq_kwargs

        if period_unit is not None:
            self.period_unit = period_unit
        elif timeseries1 is not None:
            self.period_unit = infer_period_unit_from_time_unit(timeseries1.time_unit)
        elif timeseries2 is not None:
            self.period_unit = infer_period_unit_from_time_unit(timeseries2.time_unit)
        else:
            self.period_unit = None

        if time_label is not None:
            self.time_label = time_label
        elif timeseries1 is not None:
            if timeseries1.time_unit is not None:
                self.time_label = f'{timeseries1.time_name} [{timeseries1.time_unit}]'
            else:
                self.time_label = f'{timeseries1.time_name}'
        elif timeseries2 is not None:
            if timeseries2.time_unit is not None:
                self.time_label = f'{timeseries2.time_name} [{timeseries2.time_unit}]'
            else:
                self.time_label = f'{timeseries2.time_name}'
        else:
            self.time_label = None

    def copy(self):
        '''Copy object
        '''
        return deepcopy(self)

    def plot(self, xlabel=None, ylabel=None, title=None, figsize=[10, 8],
             ylim=None, xlim=None, in_period=True, yticks=None, mute=False,
             contourf_style={}, phase_style={}, cbar_style={}, savefig_settings={}, ax=None,
             signif_clr='white', signif_linestyles='-', signif_linewidths=1,
             under_clr='ivory', over_clr='black', bad_clr='dimgray'):
        '''Plot the cross-wavelet results

        Parameters
        ----------
        xlabel : str, optional
            x-axis label. The default is None.
        ylabel : str, optional
            y-axis label. The default is None.
        title : str, optional
            Title of the plot. The default is None.
        figsize : list, optional
            Figure size. The default is [10, 8].
        ylim : list, optional
            y-axis limits. The default is None.
        xlim : list, optional
            x-axis limits. The default is None.
        in_period : bool, optional
            Plots periods instead of frequencies The default is True.
        yticks : list, optional
            y-ticks label. The default is None.
        mute : bool, optional
            if True, the plot will not show;
            recommend to turn on when more modifications are going to be made on ax The default is False. The default is False.
        contourf_style : dict, optional
            Arguments for the contour plot. The default is {}.
        phase_style : dict, optional
            Arguments for the phase arrows. The default is {}.
        cbar_style : dict, optional
            Arguments for the color bar. The default is {}.
        savefig_settings : dict, optional
            The default is {}.
            the dictionary of arguments for plt.savefig(); some notes below:
            - "path" must be specified; it can be any existed or non-existed path,
              with or without a suffix; if the suffix is not given in "path", it will follow "format"
            - "format" can be one of {"pdf", "eps", "png", "ps"}
        ax : ax, optional
            Matplotlib axis on which to return the figure. The default is None.
        signif_clr : str, optional
            Color of the singificance line. The default is 'white'.
        signif_linestyles : str, optional
            Style of the significance line. The default is '-'.
        signif_linewidths : float, optional
            Width of the significance line. The default is 1.
        under_clr : str, optional
            Color for under 0. The default is 'ivory'.
        over_clr : str, optional
            Color for over 1. The default is 'black'.
        bad_clr : str, optional
            Color for missing values. The default is 'dimgray'.

        Returns
        -------
        fig, ax

        See also
        --------

        pyleoclim.core.ui.Series.wavelet_coherence

        '''
        # Turn the interactive mode off.
        plt.ioff()

        if ax is None:
            fig, ax = plt.subplots(figsize=figsize)

        if in_period:
            y_axis = 1/self.frequency
            if ylabel is None:
                ylabel = f'Period [{self.period_unit}]' if self.period_unit is not None else 'Period'

            if yticks is None:
                yticks_default = np.array([0.1, 0.2, 0.5, 1, 2, 5, 10, 20, 50, 100, 200, 500, 1000, 2000, 5000, 1e4, 2e4, 5e4, 1e5, 2e5, 5e5, 1e6])
                mask = (yticks_default >= np.min(y_axis)) & (yticks_default <= np.max(y_axis))
                yticks = yticks_default[mask]
        else:
            y_axis = self.frequency
            if ylabel is None:
                ylabel = f'Frequency [1/{self.period_unit}]' if self.period_unit is not None else 'Frequency'

        # plot coherence amplitude
        contourf_args = {
            'cmap': 'magma',
            'origin': 'lower',
            'levels': np.linspace(0, 1, 11),
        }
        contourf_args.update(contourf_style)

        cmap = cm.get_cmap(contourf_args['cmap'])
        cmap.set_under(under_clr)
        cmap.set_over(over_clr)
        cmap.set_bad(bad_clr)
        contourf_args['cmap'] = cmap

        cont = ax.contourf(self.time, y_axis, self.coherence.T, **contourf_args)

        # plot significance levels
        if self.signif_qs is not None:
            signif_method_label = {
                'ar1': 'AR(1)',
            }
            signif_coh = self.signif_qs.scalogram_list[0]
            signif_boundary = self.coherence.T / signif_coh.amplitude.T
            ax.contour(
                self.time, y_axis, signif_boundary, [-99, 1],
                colors=signif_clr,
                linestyles=signif_linestyles,
                linewidths=signif_linewidths,
            )

        # plot colorbar
        cbar_args = {
            'drawedges': False,
            'orientation': 'vertical',
            'fraction': 0.15,
            'pad': 0.05,
            'ticks': np.linspace(0, 1, 11)
        }
        cbar_args.update(cbar_style)

        cb = plt.colorbar(cont, **cbar_args)

        # plot cone of influence
        ax.set_yscale('log', nonposy='clip')
        ax.plot(self.time, self.coi, 'k--')

        if ylim is None:
            ylim = [np.min(y_axis), np.min([np.max(y_axis), np.max(self.coi)])]

        ax.fill_between(self.time, self.coi, np.max(self.coi), color='white', alpha=0.5)

        if yticks is not None:
            ax.set_yticks(yticks)
            ax.yaxis.set_major_formatter(ScalarFormatter())
            ax.yaxis.set_major_formatter(FormatStrFormatter('%g'))

        if xlabel is None:
            xlabel = self.time_label

        if xlabel is not None:
            ax.set_xlabel(xlabel)

        if ylabel is not None:
            ax.set_ylabel(ylabel)

        # plot phase
        yaxis_range = np.max(y_axis) - np.min(y_axis)
        xaxis_range = np.max(self.time) - np.min(self.time)
        phase_args = {'pt': 0.5, 'skip_x': int(xaxis_range//10), 'skip_y': int(yaxis_range//50), 'scale': 30, 'width': 0.004}
        phase_args.update(phase_style)

        pt = phase_args['pt']
        skip_x = phase_args['skip_x']
        skip_y = phase_args['skip_y']
        scale = phase_args['scale']
        width = phase_args['width']

        phase = np.copy(self.phase)

        if self.signif_qs is None:
            phase[self.coherence < pt] = np.nan
        else:
            phase[signif_boundary.T < 1] = np.nan

        X, Y = np.meshgrid(self.time, 1/self.frequency)
        U, V = np.cos(phase).T, np.sin(phase).T

        ax.quiver(X[::skip_y, ::skip_x], Y[::skip_y, ::skip_x],
                  U[::skip_y, ::skip_x], V[::skip_y, ::skip_x],
                  scale=scale, width=width, zorder=99)

        ax.set_ylim(ylim)

        if xlim is not None:
            ax.set_xlim(xlim)

        if title is not None:
            ax.set_title(title)

        if 'fig' in locals():
            if 'path' in savefig_settings:
                plotting.savefig(fig, settings=savefig_settings)
            else:
                if not mute:
                    plotting.showfig(fig)
            return fig, ax
        else:
            return ax

    def signif_test(self, number=200, method='ar1', seed=None, qs=[0.95], settings=None, mute_pbar=False):
        '''Significance testing

        Parameters
        ----------
        number : int, optional
            Number of surrogate series to create for significance testing. The default is 200.
        method : {'ar1'}, optional
            Method through which to generate the surrogate series. The default is 'ar1'.
        seed : int, optional
            Fixes the seed for the random number generator. Useful for reproducibility. The default is None.
        qs : list, optional
            Significanc level to return. The default is [0.95].
        settings : dict, optional
            Parameters for surrogate model. The default is None.
        mute_pbar : bool, optional
            Mute the progress bar. The default is False.

        Returns
        -------
        new : pyleoclim.Coherence
            Coherence with significance level

        See also
        --------

        pyleoclim.core.ui.Series.wavelet_coherence : Wavelet coherence
        '''


        new = self.copy()
        surr1 = self.timeseries1.surrogates(
            number=number, seed=seed, method=method, settings=settings
        )
        surr2 = self.timeseries2.surrogates(
            number=number, seed=seed, method=method, settings=settings
        )

        cohs = []
        for i in tqdm(range(number), desc='Performing wavelet coherence on surrogate pairs', position=0, leave=True, disable=mute_pbar):
            coh_tmp = surr1.series_list[i].wavelet_coherence(surr2.series_list[i], freq_method=self.freq_method, freq_kwargs=self.freq_kwargs)
            cohs.append(coh_tmp.coherence)

        cohs = np.array(cohs)

        ne, nf, nt = np.shape(cohs)

        coh_qs = np.ndarray(shape=(np.size(qs), nf, nt))
        for i in range(nf):
            for j in range(nt):
                coh_qs[:,i,j] = mquantiles(cohs[:,i,j], qs)

        scal_list = []
        for i, amp in enumerate(coh_qs):
            scal_tmp = Scalogram(
                    frequency=self.frequency, time=self.time, amplitude=amp, coi=self.coi,
                    freq_method=self.freq_method, freq_kwargs=self.freq_kwargs, label=f'{qs[i]*100:g}%',
                )
            scal_list.append(scal_tmp)

        new.signif_qs = MultipleScalogram(scalogram_list=scal_list)
        new.signif_method = method

        return new

class MultipleSeries:
    '''MultipleSeries object.

    This object handles multiple objects of the type Series and can be created from a list of Series objects.
    MultipleSeries should be used when the need to run analysis on multiple records arises, such as running principal component analysis.
    Some of the methods automatically rescale the time axis prior to analysis to ensure that the analysis is run over the same time period.

    Parameters
    ----------

    series_list : list
        a list of pyleoclim.Series objects

    time_unit : str
        The target time unit for every series in the list.
        If None, then no conversion will be applied;
        Otherwise, the time unit of every series in the list will be converted to the target.

   name : str
        name of the collection of timeseries (e.g. 'PAGES 2k ice cores')

    Examples
    --------
    .. ipython:: python
        :okwarning:

        import pyleoclim as pyleo
        import pandas as pd
        data = pd.read_csv(
            'https://raw.githubusercontent.com/LinkedEarth/Pyleoclim_util/Development/example_data/soi_data.csv',
            skiprows=0, header=1
        )
        time = data.iloc[:,1]
        value = data.iloc[:,2]
        ts1 = pyleo.Series(time=time, value=value, time_unit='years')
        ts2 = pyleo.Series(time=time, value=value, time_unit='years')
        ms = pyleo.MultipleSeries([ts1, ts2], name = 'SOI x2')
    '''
    def __init__(self, series_list, time_unit=None, name=None):
        self.series_list = series_list
        self.time_unit = time_unit
        self.name = name

        if self.time_unit is not None:
            new_ts_list = []
            for ts in self.series_list:
                new_ts = ts.convert_time_unit(time_unit=self.time_unit)
                new_ts_list.append(new_ts)

            self.series_list = new_ts_list

    def convert_time_unit(self, time_unit='years'):
        ''' Convert the time unit of the timeseries

        Parameters
        ----------

        time_unit : str
            the target time unit, possible input:
            {
                'year', 'years', 'yr', 'yrs',
                'y BP', 'yr BP', 'yrs BP', 'year BP', 'years BP',
                'ky BP', 'kyr BP', 'kyrs BP', 'ka BP', 'ka',
                'my BP', 'myr BP', 'myrs BP', 'ma BP', 'ma',
            }

        Examples
        --------
        .. ipython:: python
            :okwarning:

            import pyleoclim as pyleo
            import pandas as pd
            data = pd.read_csv(
                'https://raw.githubusercontent.com/LinkedEarth/Pyleoclim_util/Development/example_data/soi_data.csv',
                skiprows=0, header=1
            )
            time = data.iloc[:,1]
            value = data.iloc[:,2]
            ts1 = pyleo.Series(time=time, value=value, time_unit='years')
            ts2 = pyleo.Series(time=time, value=value, time_unit='years')
            ms = pyleo.MultipleSeries([ts1, ts2])
            new_ms = ms.convert_time_unit('yr BP')
            print('Original timeseries:')
            print('time unit:', ms.time_unit)
            print()
            print('Converted timeseries:')
            print('time unit:', new_ms.time_unit)
        '''

        new_ms = self.copy()
        new_ts_list = []
        for ts in self.series_list:
            new_ts = ts.convert_time_unit(time_unit=time_unit)
            new_ts_list.append(new_ts)

        new_ms.time_unit = time_unit
        new_ms.series_list = new_ts_list
        return new_ms

    def filter(self, cutoff_freq=None, method='butterworth', settings=None):
        ''' Filtering the timeseries in the MultipleSeries object

        Parameters
        ----------

        method : str, {'savitzky-golay', 'butterworth'}
            the filtering method
            - 'butterworth': the Butterworth method (default)
            - 'savitzky-golay': the Savitzky-Golay method

        cutoff_freq : float or list
            The cutoff frequency only works with the Butterworth method.
            If a float, it is interpreted as a low-frequency cutoff (lowpass).
            If a list,  it is interpreted as a frequency band (f1, f2), with f1 < f2 (bandpass).

        settings : dict
            a dictionary of the keyword arguments for the filtering method,
            see `pyleoclim.utils.filter.savitzky_golay` and `pyleoclim.utils.filter.butterworth` for the details

        Returns
        -------

        ms : pyleoclim.MultipleSeries

        See also
        --------

        pyleoclim.utils.filter.butterworth : Butterworth method
        pyleoclim.utils.filter.savitzky_golay : Savitzky-Golay method

        '''

        ms = self.copy()

        new_tslist = []
        for ts in self.series_list:
            new_tslist.append(ts.filter(cutoff_freq=cutoff_freq, method=method, settings=settings))

        ms.series_list = new_tslist

        return ms



    def append(self,ts):
        '''Append timeseries ts to MultipleSeries object

        Returns
        -------
        ms : pyleoclim.MultipleSeries
            The augmented object, comprising the old one plus `ts`

        '''
        ms = self.copy()
        ts_list = deepcopy(ms.series_list)
        ts_list.append(ts)
        ms = MultipleSeries(ts_list)
        return ms

    def copy(self):
        '''Copy the object
        '''
        return deepcopy(self)

    def standardize(self):
        '''Standardize each series object

        Returns
        -------
        ms : pyleoclim.MultipleSeries
            The standardized Series

        '''
        ms=self.copy()
        for idx,item in enumerate(ms.series_list):
            s=item.copy()
            v_mod=tsutils.standardize(item.value)[0]
            s.value=v_mod
            ms.series_list[idx]=s
        return ms

    def common_time(self, method='interp', common_step = 'max', start=None, stop = None, step=None, step_style = None, **kwargs):
        ''' Aligns the time axes of a MultipleSeries object, via either binning
        or interpolation. This is critical for workflows that need to assume a
        common time axis for the group of series under consideration.


        The common time axis is characterized by the following parameters:

        start : the latest start date of the bunch (maximun of the minima)
        stop  : the earliest stop date of the bunch (minimum of the maxima)
        step  : The representative spacing between consecutive values 

        Optional arguments for binning or interpolation are those of the underling functions.
        
        Note that by default, all MultipleSeries objects have prograde time grids

        Parameters
        ----------
<<<<<<< HEAD
        method :  string
            either 'bin', 'interp' [default] or 'gkernel'
        common_step : string
            Method to obtain a representative step among all Series
            Valid entries: 'median' [default], 'mean', 'mode' or 'max'  
        start : float
            starting point of the common time axis [default = None]
        stop : float
            end point of the common time axis [default = None]
        step : float
            increment the common time axis  [default = None]
        
        if not provided, `pyleoclim` will use `grid_properties()` to determine these parameters 
        
        step_style : 'string'
            step style to be applied from `grid_properties` [default = None]
        
            
        kwargs: dict 
            keyword arguments (dictionary) of the various methods
=======
        method:  string
            either 'binning', 'interp' or 'gkernel'

        kwargs: dict
            keyword arguments (dictionary) for the various methods
>>>>>>> 5738780d

        Returns
        -------
        ms : pyleoclim.MultipleSeries
            The MultipleSeries objects with all series aligned to the same time axis.
            
            
        See also
        --------

        pyleoclim.utils.tsutils.bin : put timeseries values into equal bins (possibly leaving NaNs in).
        pyleoclim.utils.tsutils.gkernel : coarse-graining using a Gaussian kernel
        pyleoclim.utils.tsutils.interp : interpolation onto a regular grid (default = linear interpolation)
        pyleoclim.utils.tsutils.grid_properties : infer grid properties
        
        Examples
        --------

        .. ipython:: python
            :okwarning:

            import numpy as np
            import pyleoclim as pyleo
            import matplotlib.pyplot as plt
            from pyleoclim.utils.tsmodel import colored_noise

            # create 2 incompletely sampled series
            ns = 2 ; nt = 200; n_del = 20
            serieslist = []


            for j in range(ns):
                t = np.arange(nt)
                v = colored_noise(alpha=1, t=t)
                deleted_idx = np.random.choice(range(np.size(t)), n_del, replace=False)
                tu =  np.delete(t, deleted_idx)
                vu =  np.delete(v, deleted_idx)
                ts = pyleo.Series(time = tu, value = vu, label = 'series ' + str(j+1))
                serieslist.append(ts)

            # create MS object from the list
            ms = pyleo.MultipleSeries(serieslist)
            
            fig, ax = plt.subplots(2,2)
            ax = ax.flatten()
            # apply common_time with default parameters
            msc = ms.common_time()
            msc.plot(title='linear interpolation',ax=ax[0])
            
            # apply common_time with binning
            msc = ms.common_time(method='bin')
            msc.plot(title='Binning',ax=ax[1], legend=False)
            
            # apply common_time with gkernel
            msc = ms.common_time(method='gkernel')
            msc.plot(title=r'Gaussian kernel ($h=3$)',ax=ax[2],legend=False)
            
            # apply common_time with gkernel modified
            msc = ms.common_time(method='gkernel', h=11)
            msc.plot(title=r'Gaussian kernel ($h=11$)',ax=ax[3],legend=False)
            
            # display, save and close figure
            fig.tight_layout()
            @savefig ms_ct.png
            pyleo.showfig(fig)
            pyleo.closefig(fig)
                          
        '''
        
        if step_style == None:
          if method == 'bin' or method == 'gkernel':
             step_style = 'max'
          elif  method == 'interp':
             step_style = 'mean' 

        gp = np.empty((len(self.series_list),3)) # obtain grid parameters
        for idx,item in enumerate(self.series_list):
            gp[idx,:] = tsutils.grid_properties(item.time, step_style=step_style)
            if gp[idx,2] < 0:  # flip time axis if retrograde
                item.time  = item.time[::-1,...]
                item.value = item.value[::-1,...]

        # define parameters for common time axis
        start = gp[:,0].max()
        stop  = gp[:,1].min()
        
        if common_step == 'mean':
            step = gp[:,2].mean()
        elif common_step == 'max':
            step = gp[:,2].max()
        elif common_step == 'mode':
            step = stats.mode(gp[:,2])[0][0]
        else:
            step = np.median(gp[:,2])
        
        ms = self.copy()

        if method == 'bin':
            for idx,item in enumerate(self.series_list):
                ts = item.copy()
                d = tsutils.bin(ts.time, ts.value, bin_size=step, start=start, stop=stop, evenly_spaced = False, **kwargs)
                ts.time  = d['bins']
                ts.value = d['binned_values']
                ms.series_list[idx] = ts

        elif method == 'interp':
            for idx,item in enumerate(self.series_list):
                ts = item.copy()
                ti, vi = tsutils.interp(ts.time, ts.value, step=step, start=start, stop=stop,**kwargs)
                ts.time  = ti
                ts.value = vi
                ms.series_list[idx] = ts

        elif method == 'gkernel':
            for idx,item in enumerate(self.series_list):
                ts = item.copy()
                ti, vi = tsutils.gkernel(ts.time,ts.value,step=step, start=start, stop=stop, **kwargs)
                ts.time  = ti
                ts.value = vi
                ms.series_list[idx] = ts

        else:
            raise NameError('Unknown methods; no action taken')

        return ms

    def correlation(self, target=None, timespan=None, alpha=0.05, settings=None, common_time_kwargs=None):
        ''' Calculate the correlation between a MultipleSeries and a target Series

        If the target Series is not specified, then the 1st member of MultipleSeries will be the target

        Parameters
        ----------
        target : pyleoclim.Series, optional
            A pyleoclim Series object.

        timespan : tuple
            The time interval over which to perform the calculation

        alpha : float
            The significance level (0.05 by default)

        settings : dict
            Parameters for the correlation function, including:

            - nsim : int
                the number of simulations (default: 1000)
            - method : str, {'ttest','isopersistent','isospectral' (default)}
                method for significance testing

        common_time_kwargs : dict
            Parameters for the method MultipleSeries.common_time()

        Returns
        -------

        res : dict
            Containing a list of the Pearson's correlation coefficient, associated significance and p-value.

        See also
        --------

        pyleoclim.utils.correlation.corr_sig : Correlation function

        Examples
        --------

        .. ipython:: python
            :okwarning:

            import pyleoclim as pyleo
            from pyleoclim.utils.tsmodel import colored_noise

            nt = 100
            t0 = np.arange(nt)
            v0 = colored_noise(alpha=1, t=t0)
            noise = np.random.normal(loc=0, scale=1, size=nt)

            ts0 = pyleo.Series(time=t0, value=v0)
            ts1 = pyleo.Series(time=t0, value=v0+noise)
            ts2 = pyleo.Series(time=t0, value=v0+2*noise)
            ts3 = pyleo.Series(time=t0, value=v0+1/2*noise)

            ts_list = [ts1, ts2, ts3]

            ms = pyleo.MultipleSeries(ts_list)
            ts_target = ts0

            corr_res = ms.correlation(ts_target, settings={'nsim': 20})
            print(corr_res)

            corr_res = ms.correlation(settings={'nsim': 20})
            print(corr_res)

        '''
        r_list = []
        signif_list = []
        p_list = []

        if target is None:
            target = self.series_list[0]

        for idx, ts in enumerate(self.series_list):
            corr_res = ts.correlation(target, timespan=timespan, alpha=alpha, settings=settings, common_time_kwargs=common_time_kwargs)
            r_list.append(corr_res['r'])
            signif_list.append(corr_res['signif'])
            p_list.append(corr_res['p'])

        r_lsit = np.array(r_list)
        p_lsit = np.array(p_list)

        corr_res = {
            'r': r_list,
            'p': p_list,
            'signif': signif_list,
            'alpha': alpha,
        }

        return corr_res

    # def mssa(self, M, MC=0, f=0.5):
    #     data = []
    #     for val in self.series_list:
    #         data.append(val.value)
    #     data = np.transpose(np.asarray(data))


    #     res = decomposition.mssa(data, M=M, MC=MC, f=f)
    #     return res

    def equal_lengths(self):
        ''' Test whether all series in object have equal length

        Parameters
        ----------
        None

        Returns
        -------
        flag : boolean
        lengths : list containing the lengths of the series in object
        '''

        lengths = []
        for ts in self.series_list:
            lengths.append(len(ts.value))

        L = lengths[0]
        r = lengths[1:]
        flag = all (l==L for l in r)

        return flag, lengths

    def pca(self,nMC=200,**pca_kwargs):
        ''' Principal Component Analysis

        Parameters
        ----------

        nMC : int
            number of Monte Carlo simulations

        pca_kwargs : tuple


        Returns
        -------
        res : dictionary containing:

            - eigval : eigenvalues (nrec,)
            - eig_ar1 : eigenvalues of the AR(1) ensemble (nrec, nMC)
            - pcs  : PC series of all components (nrec, nt)
            - eofs : EOFs of all components (nrec, nrec)

        References:
        ----------
        Deininger, M., McDermott, F., Mudelsee, M. et al. (2017): Coherency of late Holocene
        European speleothem δ18O records linked to North Atlantic Ocean circulation.
        Climate Dynamics, 49, 595–618. https://doi.org/10.1007/s00382-016-3360-8

        See also
        --------

        pyleoclim.utils.decomposition.mcpca: Monte Carlo PCA

        Examples
        --------

        .. ipython:: python
            :okwarning:

            import pyleoclim as pyleo
            url = 'http://wiki.linked.earth/wiki/index.php/Special:WTLiPD?op=export&lipdid=MD982176.Stott.2004'
            data = pyleo.Lipd(usr_path = url)
            tslist = data.to_LipdSeriesList()
            tslist = tslist[2:] # drop the first two series which only concerns age and depth
            ms = pyleo.MultipleSeries(tslist)

            # msc = ms.common_time()

            # res = msc.pca(nMC=20)

        '''
        flag, lengths = self.equal_lengths()

        if flag==False:
            print('All Time Series should be of same length. Apply common_time() first')
        else: # if all series have equal length
            p = len(lengths)
            n = lengths[0]
            ys = np.empty((n,p))
            for j in range(p):
                ys[:,j] = self.series_list[j].value

        res = decomposition.mcpca(ys, nMC, **pca_kwargs)
        return res

    def bin(self, **kwargs):
        ''' Aligns the time axes of a MultipleSeries object, via binning.
        This is critical for workflows that need to assume a common time axis
        for the group of series under consideration.


        The common time axis is characterized by the following parameters:

        start : the latest start date of the bunch (maximin of the minima)
        stop  : the earliest stop date of the bunch (minimum of the maxima)
        step  : The representative spacing between consecutive values (mean of the median spacings)

        This is a special case of the common_time function.

        Parameters
        ----------

        kwargs : dict
            Arguments for the binning function. See pyleoclim.utils.tsutils.bin

        Returns
        -------
        ms : pyleoclim.MultipleSeries
            The MultipleSeries objects with all series aligned to the same time axis.

        See also
        --------

        pyleoclim.core.ui.MultipleSeries.common_time: Base function on which this operates

        pyleoclim.utils.tsutils.bin: Underlying binning function

        pyleoclim.core.ui.Series.bin: Bin function for Series object

        Examples
        --------

        .. ipython:: python
            :okwarning:

            import pyleoclim as pyleo
            url = 'http://wiki.linked.earth/wiki/index.php/Special:WTLiPD?op=export&lipdid=MD982176.Stott.2004'
            data = pyleo.Lipd(usr_path = url)
            tslist = data.to_LipdSeriesList()
            tslist = tslist[2:] # drop the first two series which only concerns age and depth
            ms = pyleo.MultipleSeries(tslist)
            msbin = ms.bin()

        '''

        ms = self.copy()

        ms = ms.common_time(method = 'binning', **kwargs)

        return ms

    def gkernel(self, **kwargs):
        ''' Aligns the time axes of a MultipleSeries object, via Gaussian kernel.
        This is critical for workflows that need to assume a common time axis
        for the group of series under consideration.


        The common time axis is characterized by the following parameters:

        start : the latest start date of the bunch (maximin of the minima)
        stop  : the earliest stop date of the bunch (minimum of the maxima)
        step  : The representative spacing between consecutive values (mean of the median spacings)

        This is a special case of the common_time function.

        Parameters
        ----------

        kwargs : dict
            Arguments for gkernel. See pyleoclim.utils.tsutils.gkernel for details.

        Returns
        -------
        ms : pyleoclim.MultipleSeries
            The MultipleSeries objects with all series aligned to the same time axis.

        See also
        --------

        pyleoclim.core.ui.MultipleSeries.common_time: Base function on which this operates

        pyleoclim.utils.tsutils.gkernel: Underlying binning function


        Examples
        --------

        .. ipython:: python
            :okwarning:

            import pyleoclim as pyleo
            url = 'http://wiki.linked.earth/wiki/index.php/Special:WTLiPD?op=export&lipdid=MD982176.Stott.2004'
            data = pyleo.Lipd(usr_path = url)
            tslist = data.to_LipdSeriesList()
            tslist = tslist[2:] # drop the first two series which only concerns age and depth
            ms = pyleo.MultipleSeries(tslist)
            msk = ms.gkernel()

        '''

        ms = self.copy()

        ms = ms.common_time(method = 'gkernel', **kwargs)

        return ms

    def interp(self, **kwargs):
        ''' Aligns the time axes of a MultipleSeries object, via interpolation.
        This is critical for workflows that need to assume a common time axis
        for the group of series under consideration.


        The common time axis is characterized by the following parameters:

        start : the latest start date of the bunch (maximin of the minima)
        stop  : the earliest stop date of the bunch (minimum of the maxima)
        step  : The representative spacing between consecutive values (mean of the median spacings)

        This is a special case of the common_time function.

        Parameters
        ----------

        kwargs: keyword arguments (dictionary) for the interpolation method

        Returns
        -------
        ms : pyleoclim.MultipleSeries
            The MultipleSeries objects with all series aligned to the same time axis.

        See also
        --------

        pyleoclim.core.ui.MultipleSeries.common_time: Base function on which this operates

        pyleoclim.utils.tsutils.interp: Underlying interpolation function

        pyleoclim.core.ui.Series.interp: Interpolation function for Series object

        Examples
        --------

        .. ipython:: python
            :okwarning:

            import pyleoclim as pyleo
            url = 'http://wiki.linked.earth/wiki/index.php/Special:WTLiPD?op=export&lipdid=MD982176.Stott.2004'
            data = pyleo.Lipd(usr_path = url)
            tslist = data.to_LipdSeriesList()
            tslist = tslist[2:] # drop the first two series which only concerns age and depth
            ms = pyleo.MultipleSeries(tslist)
            msinterp = ms.interp()

        '''
        ms = self.copy()

        ms = ms.common_time(method = 'interp', **kwargs)

        return ms

    def detrend(self,method='emd',**kwargs):
        '''Detrend timeseries

        Parameters
        ----------
        method : str, optional
            The method for detrending. The default is 'emd'.
            Options include:
                * linear: the result of a linear least-squares fit to y is subtracted from y.
                * constant: only the mean of data is subtrated.
                * "savitzky-golay", y is filtered using the Savitzky-Golay filters and the resulting filtered series is subtracted from y.
                * "emd" (default): Empirical mode decomposition. The last mode is assumed to be the trend and removed from the series
        **kwargs : dict
            Relevant arguments for each of the methods.

        Returns
        -------
        ms : pyleoclim.MultipleSeries
            The detrended timeseries

        See also
        --------

        pyleoclim.core.ui.Series.detrend : Detrending for a single series
        pyleoclim.utils.tsutils.detrend : Detrending function

        '''
        ms=self.copy()
        for idx,item in enumerate(ms.series_list):
            s=item.copy()
            v_mod=tsutils.detrend(item.value,x=item.time,method=method,**kwargs)
            s.value=v_mod
            ms.series_list[idx]=s
        return ms

    def spectral(self, method='wwz', settings=None, mute_pbar=False, freq_method='log', freq_kwargs=None, label=None, verbose=False):
        ''' Perform spectral analysis on the timeseries

        Parameters
        ----------

        method : str
            {'wwz', 'mtm', 'lomb_scargle', 'welch', 'periodogram'}

        freq_method : str
            {'log','scale', 'nfft', 'lomb_scargle', 'welch'}

        freq_kwargs : dict
            Arguments for frequency vector

        settings : dict
            Arguments for the specific spectral method

        label : str
            Label for the PSD object

        verbose : bool
            If True, will print warning messages if there is any

        mute_pbar : {True, False}
            Mute the progress bar. Default is False.

        Returns
        -------

        psd : pyleoclim.MultiplePSD
            A Multiple PSD object

        See also
        --------
        pyleoclim.utils.spectral.mtm : Spectral analysis using the Multitaper approach

        pyleoclim.utils.spectral.lomb_scargle : Spectral analysis using the Lomb-Scargle method

        pyleoclim.utils.spectral.welch: Spectral analysis using the Welch segement approach

        pyleoclim.utils.spectral.periodogram: Spectral anaysis using the basic Fourier transform

        pyleoclim.utils.spectral.wwz_psd : Spectral analysis using the Wavelet Weighted Z transform

        pyleoclim.utils.wavelet.make_freq : Functions to create the frequency vector

        pyleoclim.utils.tsutils.detrend : Detrending function

        pyleoclim.core.ui.Series.spectral : Spectral analysis for a single timeseries

        pyleoclim.core.ui.PSD : PSD object

        pyleoclim.core.ui.MultiplePSD : Multiple PSD object
        '''
        settings = {} if settings is None else settings.copy()

        psd_list = []
        for s in tqdm(self.series_list, desc='Performing spectral analysis on surrogates', position=0, leave=True, disable=mute_pbar):
            psd_tmp = s.spectral(method=method, settings=settings, freq_method=freq_method, freq_kwargs=freq_kwargs, label=label, verbose=verbose)
            psd_list.append(psd_tmp)

        psds = MultiplePSD(psd_list=psd_list)

        return psds

    def wavelet(self, method='wwz', settings={}, freq_method='log', freq_kwargs=None, verbose=False, mute_pbar=False):
        '''Wavelet analysis

        Parameters
        ----------
        method : {wwz, cwt}
            Whether to use the wwz method for unevenly spaced timeseries or traditional cwt (from pywavelets)

        settings : dict, optional
            Settings for the particular method. The default is {}.

        freq_method : str
            {'log', 'scale', 'nfft', 'lomb_scargle', 'welch'}

        freq_kwargs : dict
            Arguments for frequency vector

        settings : dict
            Arguments for the specific spectral method

        verbose : bool
            If True, will print warning messages if there is any


        mute_pbar : bool, optional
            Whether to mute the progress bar. The default is False.

        Returns
        -------
        scals : pyleoclim.MultipleScalograms

        See also
        --------
        pyleoclim.utils.wavelet.wwz : wwz function

        pyleoclim.utils.wavelet.make_freq : Functions to create the frequency vector

        pyleoclim.utils.tsutils.detrend : Detrending function

        pyleoclim.core.ui.Series.wavelet : wavelet analysis on single object

        pyleoclim.core.ui.MultipleScalogram : Multiple Scalogram object

        '''
        settings = {} if settings is None else settings.copy()

        scal_list = []
        for s in tqdm(self.series_list, desc='Performing wavelet analysis on surrogates', position=0, leave=True, disable=mute_pbar):
            scal_tmp = s.wavelet(method=method, settings=settings, freq_method=freq_method, freq_kwargs=freq_kwargs, verbose=verbose)
            scal_list.append(scal_tmp)

        scals = MultipleScalogram(scalogram_list=scal_list)

        return scals

    def plot(self, figsize=[10, 4],
             marker=None, markersize=None, color=None,
             linestyle=None, linewidth=None,
             xlabel=None, ylabel=None, title=None,
             legend=True, plot_kwargs=None, lgd_kwargs=None,
             savefig_settings=None, ax=None, mute=False, invert_xaxis=False):
        '''Plot multiple timeseries on the same axis

        Parameters
        ----------
        figsize : list, optional
            Size of the figure. The default is [10, 4].
        marker : str, optional
            marker type. The default is None.
        markersize : float, optional
            marker size. The default is None.
        color : str, optional
            color. The default is None.
        linestyle : str, optional
            Line style. The default is None.
        linewidth : float, optional
            The width of the line. The default is None.
        xlabel : str, optional
            x-axis label. The default is None.
        ylabel : str, optional
            y-axis label. The default is None.
        title : str, optional
            Title. The default is None.
        legend : bool, optional
            Wether the show the legend. The default is True.
        plot_kwargs : dict, optional
            Plot parameters. The default is None.
        lgd_kwargs : dict, optional
            Legend parameters. The default is None.
        savefig_settings : dictionary, optional
            the dictionary of arguments for plt.savefig(); some notes below:
            - "path" must be specified; it can be any existed or non-existed path,
              with or without a suffix; if the suffix is not given in "path", it will follow "format"
            - "format" can be one of {"pdf", "eps", "png", "ps"} The default is None.
        ax : matplotlib.ax, optional
            The matplotlib axis onto which to return the figure. The default is None.
        mute : bool, optional
            if True, the plot will not show;
            recommend to turn on when more modifications are going to be made on ax
        invert_xaxis : bool, optional
            if True, the x-axis of the plot will be inverted

        Returns
        -------
        fig, ax

        '''
        # Turn the interactive mode off.
        plt.ioff()

        savefig_settings = {} if savefig_settings is None else savefig_settings.copy()
        plot_kwargs = {} if plot_kwargs is None else plot_kwargs.copy()
        lgd_kwargs = {} if lgd_kwargs is None else lgd_kwargs.copy()

        if ax is None:
            fig, ax = plt.subplots(figsize=figsize)

        if ylabel is None:
            consistent_ylabels = True
            time_label, value_label = self.series_list[0].make_labels()
            for s in self.series_list[1:]:
                time_label_tmp, value_label_tmp = s.make_labels()
                if value_label_tmp != value_label:
                    consistent_ylabels = False

            if consistent_ylabels:
                ylabel = value_label
            else:
                ylabel = 'value'

        for s in self.series_list:
            ax = s.plot(
                figsize=figsize, marker=marker, markersize=markersize, color=color, linestyle=linestyle,
                linewidth=linewidth, label=s.label, xlabel=xlabel, ylabel=ylabel, title=title,
                legend=legend, lgd_kwargs=lgd_kwargs, plot_kwargs=plot_kwargs, ax=ax,
            )

        if invert_xaxis:
            ax.invert_xaxis()

        if 'fig' in locals():
            if 'path' in savefig_settings:
                plotting.savefig(fig, settings=savefig_settings)
            else:
                if not mute:
                    plotting.showfig(fig)
            return fig, ax
        else:
            return ax

    def stackplot(self, figsize=None, savefig_settings=None,  xlim=None, fill_between_alpha=0.2, colors=None, cmap='tab10', norm=None,
                  spine_lw=1.5, grid_lw=0.5, font_scale=0.8, label_x_loc=-0.15, v_shift_factor=3/4, linewidth=1.5):
        ''' Stack plot of multiple series

        Note that the plotting style is uniquely designed for this one and cannot be properly reset with `pyleoclim.set_style()`.

        Parameters
        ----------
        figsize : list
            Size of the figure.
        colors : a list of, or one, Python supported color code (a string of hex code or a tuple of rgba values)
            Colors for plotting.
            If None, the plotting will cycle the 'tab10' colormap;
            if only one color is specified, then all curves will be plotted with that single color;
            if a list of colors are specified, then the plotting will cycle that color list.
        cmap : str
            The colormap to use when "colors" is None.
        norm : matplotlib.colors.Normalize like
            The nomorlization for the colormap.
            If None, a linear normalization will be used.
        savefig_settings : dictionary
            the dictionary of arguments for plt.savefig(); some notes below:
            - "path" must be specified; it can be any existed or non-existed path,
              with or without a suffix; if the suffix is not given in "path", it will follow "format"
            - "format" can be one of {"pdf", "eps", "png", "ps"} The default is None.
        xlim : list
            The x-axis limit.
        fill_between_alpha : float
            The transparency for the fill_between shades.
        spine_lw : float
            The linewidth for the spines of the axes.
        grid_lw : float
            The linewidth for the gridlines.
        linewidth : float
            The linewidth for the curves.
        font_scale : float
            The scale for the font sizes. Default is 0.8.
        label_x_loc : float
            The x location for the label of each curve.
        v_shift_factor : float
            The factor for the vertical shift of each axis.
            The default value 3/4 means the top of the next axis will be located at 3/4 of the height of the previous one.

        Returns
        -------
        fig, ax

        Examples
        --------

        .. ipython:: python
            :okwarning:

            import pyleoclim as pyleo
            url = 'http://wiki.linked.earth/wiki/index.php/Special:WTLiPD?op=export&lipdid=MD982176.Stott.2004'
            data = pyleo.Lipd(usr_path = url)
            tslist = data.to_LipdSeriesList()
            tslist = tslist[2:] # drop the first two series which only concerns age and depth
            ms = pyleo.MultipleSeries(tslist)
            @savefig mts_stackplot.png
            fig, ax = ms.stackplot()
            pyleo.closefig(fig)

        '''
        plt.ioff()
        current_style = deepcopy(mpl.rcParams)
        plotting.set_style('journal', font_scale=font_scale)
        savefig_settings = {} if savefig_settings is None else savefig_settings.copy()

        n_ts = len(self.series_list)

        fig = plt.figure(figsize=figsize)

        if xlim is None:
            time_min = np.inf
            time_max = -np.inf
            for ts in self.series_list:
                if np.min(ts.time) <= time_min:
                    time_min = np.min(ts.time)
                if np.max(ts.time) >= time_max:
                    time_max = np.max(ts.time)
            xlim = [time_min, time_max]

        ax = {}
        left = 0
        width = 1
        height = 1/n_ts
        bottom = 1
        for idx, ts in enumerate(self.series_list):
            if colors is None:
                cmap_obj = plt.get_cmap(cmap)
                if hasattr(cmap_obj, 'colors'):
                    nc = len(cmap_obj.colors)
                else:
                    nc = len(self.series_list)

                if norm is None:
                    norm = mpl.colors.Normalize(vmin=0, vmax=nc-1)

                clr = cmap_obj(norm(idx%nc))
            elif type(colors) is str:
                clr = colors
            elif type(colors) is list:
                nc = len(colors)
                clr = colors[idx%nc]
            else:
                raise TypeError('"colors" should be a list of, or one, Python supported color code (a string of hex code or a tuple of rgba values)')

            bottom -= height*v_shift_factor
            ax[idx] = fig.add_axes([left, bottom, width, height])
            ax[idx].plot(ts.time, ts.value, color=clr, lw=linewidth)
            ax[idx].patch.set_alpha(0)
            ax[idx].set_xlim(xlim)
            time_label, value_label = ts.make_labels()
            ax[idx].set_ylabel(value_label, weight='bold')

            mu = np.mean(ts.value)
            std = np.std(ts.value)
            ylim = [mu-4*std, mu+4*std]
            ax[idx].fill_between(ts.time, ts.value, y2=mu, alpha=fill_between_alpha, color=clr)
            trans = transforms.blended_transform_factory(ax[idx].transAxes, ax[idx].transData)
            if ts.label is not None:
                ax[idx].text(label_x_loc, mu, ts.label, horizontalalignment='right', transform=trans, color=clr, weight='bold')
            ax[idx].set_ylim(ylim)
            ax[idx].set_yticks(ylim)
            ax[idx].yaxis.set_major_formatter(FormatStrFormatter('%.1f'))
            ax[idx].grid(False)
            if idx % 2 == 0:
                ax[idx].spines['left'].set_visible(True)
                ax[idx].spines['left'].set_linewidth(spine_lw)
                ax[idx].spines['left'].set_color(clr)
                ax[idx].spines['right'].set_visible(False)
                ax[idx].yaxis.set_label_position('left')
                ax[idx].yaxis.tick_left()
            else:
                ax[idx].spines['left'].set_visible(False)
                ax[idx].spines['right'].set_visible(True)
                ax[idx].spines['right'].set_linewidth(spine_lw)
                ax[idx].spines['right'].set_color(clr)
                ax[idx].yaxis.set_label_position('right')
                ax[idx].yaxis.tick_right()

            ax[idx].yaxis.label.set_color(clr)
            ax[idx].tick_params(axis='y', colors=clr)
            ax[idx].spines['top'].set_visible(False)
            ax[idx].spines['bottom'].set_visible(False)
            ax[idx].tick_params(axis='x', which='both', length=0)
            ax[idx].set_xlabel('')
            ax[idx].set_xticklabels([])
            xt = ax[idx].get_xticks()[1:-1]
            for x in xt:
                ax[idx].axvline(x=x, color='lightgray', linewidth=grid_lw, ls='-', zorder=-1)
            ax[idx].axhline(y=mu, color='lightgray', linewidth=grid_lw, ls='-', zorder=-1)

        bottom -= height*(1-v_shift_factor)
        ax[n_ts] = fig.add_axes([left, bottom, width, height])
        ax[n_ts].set_xlabel(time_label)
        ax[n_ts].spines['left'].set_visible(False)
        ax[n_ts].spines['right'].set_visible(False)
        ax[n_ts].spines['bottom'].set_visible(True)
        ax[n_ts].spines['bottom'].set_linewidth(spine_lw)
        ax[n_ts].set_yticks([])
        ax[n_ts].patch.set_alpha(0)
        ax[n_ts].set_xlim(xlim)
        ax[n_ts].grid(False)
        ax[n_ts].tick_params(axis='x', which='both', length=3.5)
        xt = ax[n_ts].get_xticks()[1:-1]
        for x in xt:
            ax[n_ts].axvline(x=x, color='lightgray', linewidth=grid_lw, ls='-', zorder=-1)

        if 'path' in savefig_settings:
            plotting.savefig(fig, settings=savefig_settings)
        else:
            plotting.showfig(fig)

        # reset the plotting style
        mpl.rcParams.update(current_style)
        return fig, ax


class SurrogateSeries(MultipleSeries):
    ''' Object containing surrogate timeseries, usually obtained through recursive modeling (e.g., AR1)

    Surrogate Series is a child of MultipleSeries. All methods available for MultipleSeries are available for surrogate series.
    '''
    def __init__(self, series_list, surrogate_method=None, surrogate_args=None):
        self.series_list = series_list
        self.surrogate_method = surrogate_method
        self.surrogate_args = surrogate_args

class EnsembleSeries(MultipleSeries):
    ''' EnsembleSeries object

    The EnsembleSeries object is a child of the MultipleSeries object, that is, a special case of MultipleSeries, aiming for ensembles of similar series.
    Ensembles usually arise from age modeling or Bayesian calibrations. All members of an EnsembleSeries object are assumed to share identical labels and units.

    All methods available for MultipleSeries are available for EnsembleSeries. Some functions were modified for the special case of ensembles.

    '''
    def __init__(self, series_list):
        self.series_list = series_list

    def make_labels(self):
        '''
        Initialization of labels

        Returns
        -------
        time_header : str
            Label for the time axis
        value_header : str
            Label for the value axis

        '''
        ts_list = self.series_list

        if ts_list[0].time_name is not None:
            time_name_str = ts_list[0].time_name
        else:
            time_name_str = 'time'

        if ts_list[0].value_name is not None:
            value_name_str = ts_list[0].value_name
        else:
            value_name_str = 'value'

        if ts_list[0].value_unit is not None:
            value_header = f'{value_name_str} [{ts_list[0].value_unit}]'
        else:
            value_header = f'{value_name_str}'

        if ts_list[0].time_unit is not None:
            time_header = f'{time_name_str} [{ts_list[0].time_unit}]'
        else:
            time_header = f'{time_name_str}'

        return time_header, value_header

    def quantiles(self, qs=[0.05, 0.5, 0.95]):
        '''Calculate quantiles of an EnsembleSeries object

        Parameters
        ----------
        qs : list, optional
            List of quantiles to consider for the calculation. The default is [0.05, 0.5, 0.95].

        Returns
        -------
        ens_qs : pyleoclim.EnsembleSeries

        '''
        time = np.copy(self.series_list[0].time)
        vals = []
        for ts in self.series_list:
            if not np.array_equal(ts.time, time):
                raise ValueError('Time axis not consistent across the ensemble!')

            vals.append(ts.value)

        vals = np.array(vals)
        ens_qs = mquantiles(vals, qs, axis=0)

        ts_list = []
        for i, quant in enumerate(ens_qs):
            ts = Series(time=time, value=quant, label=f'{qs[i]*100:g}%')
            ts_list.append(ts)

        ens_qs = EnsembleSeries(series_list=ts_list)

        return ens_qs

    def correlation(self, target=None, timespan=None, alpha=0.05, settings=None, fdr_kwargs=None, common_time_kwargs=None):
        ''' Calculate the correlation between an EnsembleSeries object to a target.

        If the target is not specified, then the 1st member of the ensemble will be the target
        Note that the FDR approach is applied by default to determine the significance of the p-values (more information in See Also below).

        Parameters
        ----------
        target : pyleoclim.Series or pyleoclim.EnsembleSeries, optional
            A pyleoclim Series object or EnsembleSeries object.
            When the target is also an EnsembleSeries object, then the calculation of correlation is performed in a one-to-one sense,
            and the ourput list of correlation values and p-values will be the size of the series_list of the self object.
            That is, if the self object contains n Series, and the target contains n+m Series,
            then only the first n Series from the object will be used for the calculation;
            otherwise, if the target contains only n-m Series, then the first m Series in the target will be used twice in sequence.

        timespan : tuple
            The time interval over which to perform the calculation

        alpha : float
            The significance level (0.05 by default)

        settings : dict
            Parameters for the correlation function (significance testing and number of simulations)

        fdr_kwargs : dict
            Parameters for the FDR function

        common_time_kwargs : dict
            Parameters for the method MultipleSeries.common_time()

        Returns
        -------

        res : dict
            Containing a list of the Pearson's correlation coefficient, associated significance and p-value.

        See also
        --------

        pyleoclim.utils.correlation.corr_sig : Correlation function
        pyleoclim.utils.correlation.fdr : FDR function

        Examples
        --------

        .. ipython:: python
            :okwarning:

            import pyleoclim as pyleo
            from pyleoclim.utils.tsmodel import colored_noise

            nt = 100
            t0 = np.arange(nt)
            v0 = colored_noise(alpha=1, t=t0)
            noise = np.random.normal(loc=0, scale=1, size=nt)

            ts0 = pyleo.Series(time=t0, value=v0)
            ts1 = pyleo.Series(time=t0, value=v0+noise)
            ts2 = pyleo.Series(time=t0, value=v0+2*noise)
            ts3 = pyleo.Series(time=t0, value=v0+1/2*noise)

            ts_list1 = [ts0, ts1]
            ts_list2 = [ts2, ts3]

            ts_ens = pyleo.EnsembleSeries(ts_list1)
            ts_target = pyleo.EnsembleSeries(ts_list2)

            corr_res = ts_ens.correlation(ts_target)
            print(corr_res)

        '''
        if target is None:
            target = self.series_list[0]

        r_list = []
        p_list = []
        signif_list = []

        for idx, ts1 in enumerate(self.series_list):
            if hasattr(target, 'series_list'):
                nEns = np.size(target.series_list)
                if idx < nEns:
                    value2 = target.series_list[idx].value
                    time2 = target.series_list[idx].time
                else:
                    value2 = target.series_list[idx-nEns].value
                    time2 = target.series_list[idx-nEns].time
            else:
                value2 = target.value
                time2 = target.time

            ts2 = Series(time=time2, value=value2)
            corr_res = ts1.correlation(ts2, timespan=timespan, settings=settings, common_time_kwargs=common_time_kwargs)
            r_list.append(corr_res['r'])
            signif_list.append(corr_res['signif'])
            p_list.append(corr_res['p'])

        r_lsit = np.array(r_list)
        p_lsit = np.array(p_list)

        signif_fdr_list = []
        fdr_kwargs = {} if fdr_kwargs is None else fdr_kwargs.copy()
        args = {}
        args.update(fdr_kwargs)
        for i in range(np.size(signif_list)):
            signif_fdr_list.append(False)

        fdr_res = corrutils.fdr(p_list, **fdr_kwargs)
        if fdr_res is not None:
            for i in fdr_res:
                signif_fdr_list[i] = True

        corr_ens = CorrEns(r_list, p_list, signif_list, signif_fdr_list, alpha)
        return corr_ens

    def plot(self, figsize=[10, 4], xlabel=None, ylabel=None, title=None, line_num=10, seed=None,
             xlim=None, ylim=None, savefig_settings=None, ax=None, xticks=None, yticks=None, plot_legend=True,
             trace_clr=sns.xkcd_rgb['pale red'], trace_lw=0.5, trace_alpha=0.3, lgd_kwargs=None, mute=False):
            '''Plot EnsembleSeries as a subset of traces.

            Parameters
            ----------
            figsize : list, optional
                The figure size. The default is [10, 4].
            xlabel : str, optional
                x-axis label. The default is None.
            ylabel : str, optional
                y-axis label. The default is None.
            title : str, optional
                Plot title. The default is None.
            xlim : list, optional
                x-axis limits. The default is None.
            ylim : list, optional
                y-axis limits. The default is None.
            trace_clr : str, optional
                Color of the traces. The default is sns.xkcd_rgb['pale red'].
            trace_alpha : float, optional
                Transparency of the lines representing the multiple members. The default is 0.2.
            trace_lw : float, optional
                Width of the lines representing the multiple members. The default is 0.5.
            line_num : int, optional
                Number of individual members to plot. The default is 10.
            savefig_settings : dict, optional
                the dictionary of arguments for plt.savefig(); some notes below:
                - "path" must be specified; it can be any existed or non-existed path,
                  with or without a suffix; if the suffix is not given in "path", it will follow "format"
                - "format" can be one of {"pdf", "eps", "png", "ps"} The default is None.
            ax : matplotlib.ax, optional
                Matplotlib axis on which to return the plot. The default is None.
            xticks : list, optional
                xticks label. The default is None.
            yticks : list, optional
                yticks label. The default is None.
            plot_legend : bool, optional
                Whether to plot the legend. The default is True.
            lgd_kwargs : dict, optional
                Parameters for the legend. The default is None.
            mute : bool, optional
                if True, the plot will not show;
                recommend to turn on when more modifications are going to be made on ax. The default is False.
            seed : int, optional
                Set the seed for the random number generator. Useful for reproducibility. The default is None.

            Returns
            -------
            fig, ax

            '''
            # Turn the interactive mode off.
            plt.ioff()

            savefig_settings = {} if savefig_settings is None else savefig_settings.copy()
            lgd_kwargs = {} if lgd_kwargs is None else lgd_kwargs.copy()

            # generate default axis labels
            time_label, value_label = self.make_labels()

            if xlabel is None:
                xlabel = time_label

            if ylabel is None:
                ylabel = value_label

            if ax is None:
                fig, ax = plt.subplots(figsize=figsize)

            if line_num > 0:
                if seed is not None:
                    np.random.seed(seed)

                nts = np.size(self.series_list)
                random_draw_idx = np.random.choice(nts, line_num)

                for idx in random_draw_idx:
                    self.series_list[idx].plot(xlabel=xlabel, ylabel=ylabel, zorder=99, linewidth=trace_lw,
                        xlim=xlim, ylim=ylim, ax=ax, color=trace_clr, alpha=trace_alpha,
                    )
                ax.plot(np.nan, np.nan, color=trace_clr, label=f'example members (n={line_num})')

            if title is not None:
                ax.set_title(title)

            if plot_legend:
                lgd_args = {'frameon': False}
                lgd_args.update(lgd_kwargs)
                ax.legend(**lgd_args)

            if 'fig' in locals():
                if 'path' in savefig_settings:
                    plotting.savefig(fig, settings=savefig_settings)
                else:
                    if not mute:
                        plotting.showfig(fig)
                return fig, ax
            else:
                return ax

    def plot_envelope(self, figsize=[10, 4], qs=[0.025, 0.25, 0.5, 0.75, 0.975],
                      xlabel=None, ylabel=None, title=None,
                      xlim=None, ylim=None, savefig_settings=None, ax=None, xticks=None, yticks=None, plot_legend=True,
                      curve_clr=sns.xkcd_rgb['pale red'], curve_lw=2, shade_clr=sns.xkcd_rgb['pale red'], shade_alpha=0.2,
                      inner_shade_label='IQR', outer_shade_label='95% CI', lgd_kwargs=None, mute=False):
        '''Plot EnsembleSeries as an envelope.

        Parameters
        ----------
        figsize : list, optional
            The figure size. The default is [10, 4].
        qs : list, optional
            The significance levels to consider. The default is [0.025, 0.25, 0.5, 0.75, 0.975] (median, interquartile range, and central 95% region)
        xlabel : str, optional
            x-axis label. The default is None.
        ylabel : str, optional
            y-axis label. The default is None.
        title : str, optional
            Plot title. The default is None.
        xlim : list, optional
            x-axis limits. The default is None.
        ylim : list, optional
            y-axis limits. The default is None.
        savefig_settings : dict, optional
            the dictionary of arguments for plt.savefig(); some notes below:
            - "path" must be specified; it can be any existed or non-existed path,
              with or without a suffix; if the suffix is not given in "path", it will follow "format"
            - "format" can be one of {"pdf", "eps", "png", "ps"} The default is None.
        ax : matplotlib.ax, optional
            Matplotlib axis on which to return the plot. The default is None.
        xticks : list, optional
            xticks label. The default is None.
        yticks : list, optional
            yticks label. The default is None.
        plot_legend : bool, optional
            Wether to plot the legend. The default is True.
        curve_clr : str, optional
            Color of the main line (median). The default is sns.xkcd_rgb['pale red'].
        curve_lw : str, optional
            Width of the main line (median). The default is 2.
        shade_clr : str, optional
            Color of the shaded envelope. The default is sns.xkcd_rgb['pale red'].
        shade_alpha : float, optional
            Transparency on the envelope. The default is 0.2.
        inner_shade_label : str, optional
            Label for the envelope. The default is 'IQR'.
        outer_shade_label : str, optional
            Label for the envelope. The default is '95\% CI'.
        lgd_kwargs : dict, optional
            Parameters for the legend. The default is None.
        mute : bool, optional
            if True, the plot will not show;
            recommend to turn on when more modifications are going to be made on ax. The default is False.

        Returns
        -------
        fig, ax

        '''
        # Turn the interactive mode off.
        plt.ioff()

        savefig_settings = {} if savefig_settings is None else savefig_settings.copy()
        lgd_kwargs = {} if lgd_kwargs is None else lgd_kwargs.copy()

        # generate default axis labels
        time_label, value_label = self.make_labels()

        if xlabel is None:
            xlabel = time_label

        if ylabel is None:
            ylabel = value_label

        if ax is None:
            fig, ax = plt.subplots(figsize=figsize)

        ts_qs = self.quantiles(qs=qs)


        if inner_shade_label is None:
            inner_shade_label = f'{ts_qs.series_list[1].label}-{ts_qs.series_list[-2].label}'

        if outer_shade_label is None:
            outer_shade_label = f'{ts_qs.series_list[0].label}-{ts_qs.series_list[-1].label}'

        time = ts_qs.series_list[0].time
        # plot outer envelope
        ax.fill_between(
            time, ts_qs.series_list[0].value, ts_qs.series_list[4].value,
            color=shade_clr, alpha=shade_alpha, edgecolor=shade_clr, label=outer_shade_label,
        )
        # plot inner envelope on top
        ax.fill_between(
            time, ts_qs.series_list[1].value, ts_qs.series_list[3].value,
            color=shade_clr, alpha=2*shade_alpha, edgecolor=shade_clr, label=inner_shade_label,
        )

        # plot the median
        ts_qs.series_list[2].plot(xlabel=xlabel, ylabel=ylabel, linewidth=curve_lw, color=curve_clr,
            xlim=xlim, ylim=ylim, ax=ax,  zorder=100, label = 'median'
        )

        if title is not None:
            ax.set_title(title)

        if plot_legend:
            lgd_args = {'frameon': False}
            lgd_args.update(lgd_kwargs)
            ax.legend(**lgd_args)

        if 'fig' in locals():
            if 'path' in savefig_settings:
                plotting.savefig(fig, settings=savefig_settings)
            else:
                if not mute:
                    plotting.showfig(fig)
            return fig, ax
        else:
            return ax


    def stackplot(self, figsize=[5, 15], savefig_settings=None,  xlim=None, fill_between_alpha=0.2, colors=None, cmap='tab10', norm=None,
                  spine_lw=1.5, grid_lw=0.5, font_scale=0.8, label_x_loc=-0.15, v_shift_factor=3/4, linewidth=1.5):
        ''' Stack plot of multiple series

        Note that the plotting style is uniquely designed for this one and cannot be properly reset with `pyleoclim.set_style()`.
                Parameters
        ----------
        figsize : list
            Size of the figure.
        colors : a list of, or one, Python supported color code (a string of hex code or a tuple of rgba values)
            Colors for plotting.
            If None, the plotting will cycle the 'tab10' colormap;
            if only one color is specified, then all curves will be plotted with that single color;
            if a list of colors are specified, then the plotting will cycle that color list.
        cmap : str
            The colormap to use when "colors" is None.
        norm : matplotlib.colors.Normalize like
            The nomorlization for the colormap.
            If None, a linear normalization will be used.
        savefig_settings : dictionary
            the dictionary of arguments for plt.savefig(); some notes below:
            - "path" must be specified; it can be any existed or non-existed path,
              with or without a suffix; if the suffix is not given in "path", it will follow "format"
            - "format" can be one of {"pdf", "eps", "png", "ps"} The default is None.
        xlim : list
            The x-axis limit.
        fill_between_alpha : float
            The transparency for the fill_between shades.
        spine_lw : float
            The linewidth for the spines of the axes.
        grid_lw : float
            The linewidth for the gridlines.
        linewidth : float
            The linewidth for the curves.
        font_scale : float
            The scale for the font sizes. Default is 0.8.
        label_x_loc : float
            The x location for the label of each curve.
        v_shift_factor : float
            The factor for the vertical shift of each axis.
            The default value 3/4 means the top of the next axis will be located at 3/4 of the height of the previous one.

        Returns
        -------
        fig, ax
        '''
        plt.ioff()
        current_style = deepcopy(mpl.rcParams)
        plotting.set_style('journal', font_scale=font_scale)
        savefig_settings = {} if savefig_settings is None else savefig_settings.copy()

        n_ts = len(self.series_list)

        fig = plt.figure(figsize=figsize)

        if xlim is None:
            time_min = np.inf
            time_max = -np.inf
            for ts in self.series_list:
                if np.min(ts.time) <= time_min:
                    time_min = np.min(ts.time)
                if np.max(ts.time) >= time_max:
                    time_max = np.max(ts.time)
            xlim = [time_min, time_max]

        ax = {}
        left = 0
        width = 1
        height = 1/n_ts
        bottom = 1
        for idx, ts in enumerate(self.series_list):
            if colors is None:
                cmap_obj = plt.get_cmap(cmap)
                if hasattr(cmap_obj, 'colors'):
                    nc = len(cmap_obj.colors)
                else:
                    nc = len(self.series_list)

                if norm is None:
                    norm = mpl.colors.Normalize(vmin=0, vmax=nc-1)

                clr = cmap_obj(norm(idx%nc))
            elif type(colors) is str:
                clr = colors
            elif type(colors) is list:
                nc = len(colors)
                clr = colors[idx%nc]
            else:
                raise TypeError('"colors" should be a list of, or one, Python supported color code (a string of hex code or a tuple of rgba values)')

            bottom -= height*v_shift_factor
            ax[idx] = fig.add_axes([left, bottom, width, height])
            ax[idx].plot(ts.time, ts.value, color=clr, lw=linewidth)
            ax[idx].patch.set_alpha(0)
            ax[idx].set_xlim(xlim)
            time_label, value_label = ts.make_labels()
            ax[idx].set_ylabel(value_label, weight='bold')

            mu = np.mean(ts.value)
            std = np.std(ts.value)
            ylim = [mu-4*std, mu+4*std]
            ax[idx].fill_between(ts.time, ts.value, y2=mu, alpha=fill_between_alpha, color=clr)
            trans = transforms.blended_transform_factory(ax[idx].transAxes, ax[idx].transData)
            if ts.label is not None:
                ax[idx].text(label_x_loc, mu, ts.label, horizontalalignment='right', transform=trans, color=clr, weight='bold')
            ax[idx].set_ylim(ylim)
            ax[idx].set_yticks(ylim)
            ax[idx].yaxis.set_major_formatter(FormatStrFormatter('%.1f'))
            ax[idx].grid(False)
            if idx % 2 == 0:
                ax[idx].spines['left'].set_visible(True)
                ax[idx].spines['left'].set_linewidth(spine_lw)
                ax[idx].spines['left'].set_color(clr)
                ax[idx].spines['right'].set_visible(False)
                ax[idx].yaxis.set_label_position('left')
                ax[idx].yaxis.tick_left()
            else:
                ax[idx].spines['left'].set_visible(False)
                ax[idx].spines['right'].set_visible(True)
                ax[idx].spines['right'].set_linewidth(spine_lw)
                ax[idx].spines['right'].set_color(clr)
                ax[idx].yaxis.set_label_position('right')
                ax[idx].yaxis.tick_right()

            ax[idx].yaxis.label.set_color(clr)
            ax[idx].tick_params(axis='y', colors=clr)
            ax[idx].spines['top'].set_visible(False)
            ax[idx].spines['bottom'].set_visible(False)
            ax[idx].tick_params(axis='x', which='both', length=0)
            ax[idx].set_xlabel('')
            ax[idx].set_xticklabels([])
            xt = ax[idx].get_xticks()[1:-1]
            for x in xt:
                ax[idx].axvline(x=x, color='lightgray', linewidth=grid_lw, ls='-', zorder=-1)
            ax[idx].axhline(y=mu, color='lightgray', linewidth=grid_lw, ls='-', zorder=-1)

        bottom -= height*(1-v_shift_factor)
        ax[n_ts] = fig.add_axes([left, bottom, width, height])
        ax[n_ts].set_xlabel(time_label)
        ax[n_ts].spines['left'].set_visible(False)
        ax[n_ts].spines['right'].set_visible(False)
        ax[n_ts].spines['bottom'].set_visible(True)
        ax[n_ts].spines['bottom'].set_linewidth(spine_lw)
        ax[n_ts].set_yticks([])
        ax[n_ts].patch.set_alpha(0)
        ax[n_ts].set_xlim(xlim)
        ax[n_ts].grid(False)
        ax[n_ts].tick_params(axis='x', which='both', length=3.5)
        xt = ax[n_ts].get_xticks()[1:-1]
        for x in xt:
            ax[n_ts].axvline(x=x, color='lightgray', linewidth=grid_lw, ls='-', zorder=-1)

        if 'path' in savefig_settings:
            plotting.savefig(fig, settings=savefig_settings)
        else:
            plotting.showfig(fig)

        # reset the plotting style
        mpl.rcParams.update(current_style)
        return fig, ax

class MultiplePSD:
    ''' Object for multiple PSD.

    Used for significance level
    '''
    def __init__(self, psd_list):
        self.psd_list = psd_list

    def copy(self):
        '''Copy object
        '''
        return deepcopy(self)

    def quantiles(self, qs=[0.05, 0.5, 0.95], lw=[0.5, 1.5, 0.5]):
        '''Calculate quantiles

        Parameters
        ----------
        qs : list, optional
            List of quantiles to consider for the calculation. The default is [0.05, 0.5, 0.95].
        lw : list, optional
            Linewidth to use for plotting each level. Should be the same length as qs. The default is [0.5, 1.5, 0.5].

        Raises
        ------
        ValueError
            Frequency axis not consistent across the PSD list!

        Returns
        -------
        psds : pyleoclim.MultiplePSD

        '''
        if self.psd_list[0].timeseries is not None:
            period_unit = self.psd_list[0].timeseries.time_unit

        freq = np.copy(self.psd_list[0].frequency)
        amps = []
        for psd in self.psd_list:
            if not np.array_equal(psd.frequency, freq):
                raise ValueError('Frequency axis not consistent across the PSD list!')

            amps.append(psd.amplitude)

        amps = np.array(amps)
        amp_qs = mquantiles(amps, qs, axis=0)

        psd_list = []
        for i, amp in enumerate(amp_qs):
            psd_tmp = PSD(frequency=freq, amplitude=amp, label=f'{qs[i]*100:g}%', plot_kwargs={'color': 'gray', 'linewidth': lw[i]}, period_unit=period_unit)
            psd_list.append(psd_tmp)

        psds = MultiplePSD(psd_list=psd_list)
        return psds

    def beta_est(self, fmin=None, fmax=None, logf_binning_step='max', verbose=False):
        ''' Estimate the scaling factor beta of the each PSD from the psd_list in a log-log space

        Parameters
        ----------

        fmin : float
            the minimum frequency edge for beta estimation; the default is the minimum of the frequency vector of the PSD obj

        fmax : float
            the maximum frequency edge for beta estimation; the default is the maximum of the frequency vector of the PSD obj

        logf_binning_step : str, {'max', 'first'}
            if 'max', then the maximum spacing of log(f) will be used as the binning step
            if 'first', then the 1st spacing of log(f) will be used as the binning step

        verbose : bool
            If True, will print warning messages if there is any

        Returns
        -------

        res_dict : dictionary
            - beta: list of the scaling factors
            - std_err: list of one standard deviation errors of the scaling factor
            - f_binned: list of the binned frequency series, used as X for linear regression
            - psd_binned: list of the binned PSD series, used as Y for linear regression
            - Y_reg: list of the predicted Y from linear regression, used with f_binned for the slope curve plotting

        See also
        --------

        pyleoclim.core.ui.PSD.beta_est : beta estimation for on a single PSD object

        '''

        res_dict = {}
        res_dict['beta'] = []
        res_dict['std_err'] = []
        res_dict['f_binned'] = []
        res_dict['psd_binned'] = []
        res_dict['Y_reg'] = []
        for psd_obj in self.psd_list:
            res = psd_obj.beta_est(fmin=fmin, fmax=fmax, logf_binning_step=logf_binning_step, verbose=verbose)
            for k in res_dict.keys():
                res_dict[k].append(res[k])

        return res_dict


    def plot(self, figsize=[10, 4], in_loglog=True, in_period=True, xlabel=None, ylabel='Amplitude', title=None,
             xlim=None, ylim=None, savefig_settings=None, ax=None, xticks=None, yticks=None, legend=True,
             plot_kwargs=None, lgd_kwargs=None, mute=False):
        '''Plot multiple PSD on the same plot

        Parameters
        ----------
        figsize : list, optional
            Figure size. The default is [10, 4].
        in_loglog : bool, optional
            Whether to plot in loglog. The default is True.
        in_period : bool, optional
            Plots against periods instead of frequencies. The default is True.
        xlabel : str, optional
            x-axis label. The default is None.
        ylabel : str, optional
            y-axis label. The default is 'Amplitude'.
        title : str, optional
            Title for the figure. The default is None.
        xlim : list, optional
            Limits for the x-axis. The default is None.
        ylim : list, optional
            limits for the y-axis. The default is None.
        savefig_settings : dict, optional
            the dictionary of arguments for plt.savefig(); some notes below:
            - "path" must be specified; it can be any existed or non-existed path,
              with or without a suffix; if the suffix is not given in "path", it will follow "format"
            - "format" can be one of {"pdf", "eps", "png", "ps"}
        ax : matplotlib axis, optional
            The matplotlib axis object on which to retrun the figure. The default is None.
        xticks : list, optional
            x-ticks label. The default is None.
        yticks : list, optional
            y-ticks label. The default is None.
        legend : bool, optional
            Whether to plot the legend. The default is True.
        plot_kwargs : dictionary, optional
            Parameters for plot function. The default is None.
        lgd_kwargs : dictionary, optional
            Parameters for legend. The default is None.
        mute : bool, optional
            if True, the plot will not show;
            recommend to turn on when more modifications are going to be made on ax
            The default is False.

        Returns
        -------
        fig, ax

        '''
        # Turn the interactive mode off.
        plt.ioff()

        savefig_settings = {} if savefig_settings is None else savefig_settings.copy()
        plot_kwargs = {} if plot_kwargs is None else plot_kwargs.copy()
        lgd_kwargs = {} if lgd_kwargs is None else lgd_kwargs.copy()

        if ax is None:
            fig, ax = plt.subplots(figsize=figsize)

        for psd in self.psd_list:
            tmp_plot_kwargs = {}
            if psd.plot_kwargs is not None:
                tmp_plot_kwargs.update(psd.plot_kwargs)
            tmp_plot_kwargs.update(plot_kwargs)
            ax = psd.plot(
                figsize=figsize, in_loglog=in_loglog, in_period=in_period, xlabel=xlabel, ylabel=ylabel,
                title=title, xlim=xlim, ylim=ylim, savefig_settings=savefig_settings, ax=ax,
                xticks=xticks, yticks=yticks, legend=legend, plot_kwargs=tmp_plot_kwargs, lgd_kwargs=lgd_kwargs,
            )

        if title is not None:
            ax.set_title(title)

        if 'fig' in locals():
            if 'path' in savefig_settings:
                plotting.savefig(fig, settings=savefig_settings)
            else:
                if not mute:
                    plotting.showfig(fig)
            return fig, ax
        else:
            return ax

    def plot_envelope(self, figsize=[10, 4], qs=[0.025, 0.5, 0.975],
             in_loglog=True, in_period=True, xlabel=None, ylabel='Amplitude', title=None,
             xlim=None, ylim=None, savefig_settings=None, ax=None, xticks=None, yticks=None, plot_legend=True,
             curve_clr=sns.xkcd_rgb['pale red'], curve_lw=3, shade_clr=sns.xkcd_rgb['pale red'], shade_alpha=0.3, shade_label=None,
             lgd_kwargs=None, mute=False, members_plot_num=10, members_alpha=0.3, members_lw=1, seed=None):

        '''Plot mutiple PSD as an envelope.

        Parameters
        ----------
        figsize : list, optional
            The figure size. The default is [10, 4].
        qs : list, optional
            The significance levels to consider. The default is [0.025, 0.5, 0.975].
        in_loglog : bool, optional
            Plot in log space. The default is True.
        in_period : bool, optional
            Whether to plot periodicity instead of frequency. The default is True.
        xlabel : str, optional
            x-axis label. The default is None.
        ylabel : str, optional
            y-axis label. The default is 'Amplitude'.
        title : str, optional
            Plot title. The default is None.
        xlim : list, optional
            x-axis limits. The default is None.
        ylim : list, optional
            y-axis limits. The default is None.
        savefig_settings : dict, optional
            the dictionary of arguments for plt.savefig(); some notes below:
            - "path" must be specified; it can be any existed or non-existed path,
              with or without a suffix; if the suffix is not given in "path", it will follow "format"
            - "format" can be one of {"pdf", "eps", "png", "ps"} The default is None.
        ax : matplotlib.ax, optional
            Matplotlib axis on which to return the plot. The default is None.
        xticks : list, optional
            xticks label. The default is None.
        yticks : list, optional
            yticks label. The default is None.
        plot_legend : bool, optional
            Wether to plot the legend. The default is True.
        curve_clr : str, optional
            Color of the main PSD. The default is sns.xkcd_rgb['pale red'].
        curve_lw : str, optional
            Width of the main PSD line. The default is 3.
        shade_clr : str, optional
            Color of the shaded envelope. The default is sns.xkcd_rgb['pale red'].
        shade_alpha : float, optional
            Transparency on the envelope. The default is 0.3.
        shade_label : str, optional
            Label for the envelope. The default is None.
        lgd_kwargs : dict, optional
            Parameters for the legend. The default is None.
        mute : bool, optional
            if True, the plot will not show;
            recommend to turn on when more modifications are going to be made on ax. The default is False.
        members_plot_num : int, optional
            Number of individual members to plot. The default is 10.
        members_alpha : float, optional
            Transparency of the lines representing the multiple members. The default is 0.3.
        members_lw : float, optional
            With of the lines representing the multiple members. The default is 1.
        seed : int, optional
            Set the seed for random number generator. Useful for reproducibility. The default is None.

        Returns
        -------
        fig, ax

        '''


        # Turn the interactive mode off.
        plt.ioff()



        savefig_settings = {} if savefig_settings is None else savefig_settings.copy()
        lgd_kwargs = {} if lgd_kwargs is None else lgd_kwargs.copy()

        if ax is None:
            fig, ax = plt.subplots(figsize=figsize)

        if members_plot_num > 0:
            if seed is not None:
                np.random.seed(seed)

            npsd = np.size(self.psd_list)
            random_draw_idx = np.random.choice(npsd, members_plot_num)

            for idx in random_draw_idx:
                self.psd_list[idx].plot(
                    in_loglog=in_loglog, in_period=in_period, xlabel=xlabel, ylabel=ylabel,
                    xlim=xlim, ylim=ylim, xticks=xticks, yticks=yticks, ax=ax, color='gray', alpha=members_alpha,
                    zorder=99, linewidth=members_lw,
                )
            ax.plot(np.nan, np.nan, color='gray', label=f'example members (n={members_plot_num})')

        psd_qs = self.quantiles(qs=qs)
        psd_qs.psd_list[1].plot(
            in_loglog=in_loglog, in_period=in_period, xlabel=xlabel, ylabel=ylabel, linewidth=curve_lw,
            xlim=xlim, ylim=ylim, xticks=xticks, yticks=yticks, ax=ax, color=curve_clr, zorder=100
        )


        if in_period:
            x_axis = 1/psd_qs.psd_list[0].frequency
        else:
            x_axis = psd_qs.psd_list[0].frequency

        if shade_label is None:
            shade_label = f'{psd_qs.psd_list[0].label}-{psd_qs.psd_list[-1].label}'

        ax.fill_between(
            x_axis, psd_qs.psd_list[0].amplitude, psd_qs.psd_list[-1].amplitude,
            color=shade_clr, alpha=shade_alpha, edgecolor=shade_clr, label=shade_label,
        )

        if title is not None:
            ax.set_title(title)

        if plot_legend:
            lgd_args = {'frameon': False}
            lgd_args.update(lgd_kwargs)
            ax.legend(**lgd_args)

        if 'fig' in locals():
            if 'path' in savefig_settings:
                plotting.savefig(fig, settings=savefig_settings)
            else:
                if not mute:
                    plotting.showfig(fig)
            return fig, ax
        else:
            return ax


class MultipleScalogram:
    ''' Multiple Scalogram objects
    '''
    def __init__(self, scalogram_list):
        self.scalogram_list = scalogram_list

    def copy(self):
        ''' Copy the object
        '''
        return deepcopy(self)

    def quantiles(self, qs=[0.05, 0.5, 0.95]):
        '''Calculate quantiles

        Parameters
        ----------
        qs : list, optional
            List of quantiles to consider for the calculation. The default is [0.05, 0.5, 0.95].

        Raises
        ------
        ValueError
            Frequency axis not consistent across the PSD list!

        Value Error
            Time axis not consistent across the scalogram list!

        Returns
        -------
        scals : pyleoclim.MultipleScalogram
        '''
        freq = np.copy(self.scalogram_list[0].frequency)
        time = np.copy(self.scalogram_list[0].time)
        coi = np.copy(self.scalogram_list[0].coi)
        amps = []
        for scal in self.scalogram_list:
            if not np.array_equal(scal.frequency, freq):
                raise ValueError('Frequency axis not consistent across the scalogram list!')

            if not np.array_equal(scal.time, time):
                raise ValueError('Time axis not consistent across the scalogram list!')

            amps.append(scal.amplitude)

        amps = np.array(amps)
        ne, nf, nt = np.shape(amps)
        amp_qs = np.ndarray(shape=(np.size(qs), nf, nt))

        for i in range(nf):
            for j in range(nt):
                amp_qs[:,i,j] = mquantiles(amps[:,i,j], qs)

        scal_list = []
        for i, amp in enumerate(amp_qs):
            scal_tmp = Scalogram(frequency=freq, time=time, amplitude=amp, coi=coi, label=f'{qs[i]*100:g}%')
            scal_list.append(scal_tmp)

        scals = MultipleScalogram(scalogram_list=scal_list)
        return scals



class CorrEns:
    ''' Correlation Ensemble

    Parameters
    ----------

    r: list
        the list of correlation coefficients

    p: list
        the list of p-values

    signif: list
        the list of significance without FDR

    signif_fdr: list
        the list of significance with FDR

    signif_fdr: list
        the list of significance with FDR

    alpha : float
        The significance level (0.05 by default)

    See also
    --------

    pyleoclim.utils.correlation.corr_sig : Correlation function
    pyleoclim.utils.correlation.fdr : FDR function
    '''
    def __init__(self, r, p, signif, signif_fdr, alpha):
        self.r = r
        self.p = p
        self.signif = signif
        self.signif_fdr = signif_fdr
        self.alpha = alpha

    def __str__(self):
        '''
        Prints out the correlation results
        '''

        table = {
            'correlation': self.r,
            'p-value': self.p,
            f'signif. w/o FDR (α: {self.alpha})': self.signif,
            f'signif. w/ FDR (α: {self.alpha})': self.signif_fdr,
        }

        msg = print(tabulate(table, headers='keys'))

        return f'Ensemble size: {len(self.r)}'


    def plot(self, figsize=[4, 4], title=None, ax=None, savefig_settings=None, hist_kwargs=None, title_kwargs=None,
             clr_insignif=sns.xkcd_rgb['grey'], clr_signif=sns.xkcd_rgb['teal'], clr_signif_fdr=sns.xkcd_rgb['pale orange'],
             clr_percentile=sns.xkcd_rgb['salmon'], rwidth=0.8, bins=None, vrange=None, mute=False):
        ''' Plot the correlation ensembles

        Parameters
        ----------
        figsize : list, optional
            The figure size. The default is [4, 4].

        title : str, optional
            Plot title. The default is None.

        savefig_settings : dict
            the dictionary of arguments for plt.savefig(); some notes below:
            - "path" must be specified; it can be any existed or non-existed path,
              with or without a suffix; if the suffix is not given in "path", it will follow "format"
            - "format" can be one of {"pdf", "eps", "png", "ps"}

        hist_kwargs : dict
            the keyword arguments for ax.hist()

        title_kwargs : dict
            the keyword arguments for ax.set_title()

        ax : matplotlib.axis, optional
            the axis object from matplotlib
            See [matplotlib.axes](https://matplotlib.org/api/axes_api.html) for details.

        mute : {True,False}
            if True, the plot will not show;
            recommend to turn on when more modifications are going to be made on ax

        See Also
        --------

        matplotlib.pyplot.hist: https://matplotlib.org/3.3.3/api/_as_gen/matplotlib.pyplot.hist.html
        '''
        # Turn the interactive mode off.
        plt.ioff()

        savefig_settings = {} if savefig_settings is None else savefig_settings.copy()
        hist_kwargs = {} if hist_kwargs is None else hist_kwargs.copy()
        if ax is None:
            fig, ax = plt.subplots(figsize=figsize)

        if vrange is None:
            vrange = [np.min(self.r), np.max(self.r)]

        clr_list = [clr_insignif, clr_signif, clr_signif_fdr]
        args = {'rwidth': rwidth, 'bins': bins, 'range': vrange, 'color': clr_list}
        args.update(hist_kwargs)
        # insignif_args.update(hist_kwargs)

        r_insignif = np.array(self.r)[~np.array(self.signif)]
        r_signif = np.array(self.r)[self.signif]
        r_signif_fdr = np.array(self.r)[self.signif_fdr]
        r_stack = [r_insignif, r_signif, r_signif_fdr]
        ax.hist(r_stack, stacked=True, **args)
        ax.legend([f'p ≥ {self.alpha}', f'p < {self.alpha} (w/o FDR)', f'p < {self.alpha} (w/ FDR)'], loc='upper left', bbox_to_anchor=(1.1, 1), ncol=1)

        frac_signif = np.size(r_signif) / np.size(self.r)
        frac_signif_fdr = np.size(r_signif_fdr) / np.size(self.r)
        ax.text(x=1.1, y=0.5, s=f'Fraction significant: {frac_signif*100:.1f}%', transform=ax.transAxes, fontsize=10, color=clr_signif)
        ax.text(x=1.1, y=0.4, s=f'Fraction significant: {frac_signif_fdr*100:.1f}%', transform=ax.transAxes, fontsize=10, color=clr_signif_fdr)

        r_pcts = np.percentile(self.r, [2.5, 25, 50, 75, 97.5])
        trans = transforms.blended_transform_factory(ax.transData, ax.transAxes)
        for r_pct, pt, ls in zip(r_pcts, np.array([2.5, 25, 50, 75, 97.5])/100, [':', '--', '-', '--', ':']):
            ax.axvline(x=r_pct, linestyle=ls, color=clr_percentile)
            ax.text(x=r_pct, y=1.02, s=pt, color=clr_percentile, transform=trans, ha='center', fontsize=10)

        ax.set_xlabel(r'$r$')
        ax.set_ylabel('Count')
        ax.yaxis.set_major_locator(MaxNLocator(integer=True))


        if title is not None:
            title_kwargs = {} if title_kwargs is None else title_kwargs.copy()
            t_args = {'y': 1.1, 'weight': 'bold'}
            t_args.update(title_kwargs)
            ax.set_title(title, **t_args)

        if 'path' in savefig_settings:
            plotting.savefig(fig, settings=savefig_settings)
        else:
            if not mute:
                plotting.showfig(fig)
        return fig, ax

class Lipd:
    '''Create a Lipd object from Lipd Files

    Parameters
    ----------

    usr_path : str
        path to the Lipd file(s). Can be URL (LiPD utilities only support loading one file at a time from a URL)
        If it's a URL, it must start with "http", "https", or "ftp".

    lidp_dict : dict
        LiPD files already loaded into Python through the LiPD utilities

    validate : bool
        Validate the LiPD files upon loading. Note that for a large library this can take up to half an hour.

    remove : bool
        If validate is True and remove is True, ignores non-valid Lipd files. Note that loading unvalidated Lipd files may result in errors for some functionalities but not all.

    TODO
    ----

    Support querying the LinkedEarth platform

    Examples
    --------

    .. ipython:: python
        :okwarning:

        import pyleoclim as pyleo
        url='http://wiki.linked.earth/wiki/index.php/Special:WTLiPD?op=export&lipdid=MD982176.Stott.2004'
        d=pyleo.Lipd(usr_path=url)
    '''

    def __init__(self, usr_path=None, lipd_dict=None, validate=False, remove=False):
        self.plot_default = {'ice-other': ['#FFD600','h'],
                'ice/rock': ['#FFD600', 'h'],
                'coral': ['#FF8B00','o'],
                'documents':['k','p'],
                'glacierice':['#86CDFA', 'd'],
                'hybrid': ['#00BEFF','*'],
                'lakesediment': ['#4169E0','s'],
                'marinesediment': ['#8A4513', 's'],
                'sclerosponge' : ['r','o'],
                'speleothem' : ['#FF1492','d'],
                'wood' : ['#32CC32','^'],
                'molluskshells' : ['#FFD600','h'],
                'peat' : ['#2F4F4F','*'],
                'midden' : ['#824E2B','o'],
                'other':['k','o']}

        if validate==False and remove==True:
            print('Removal of unvalidated LiPD files require validation')
            validate=True

        #prepare the dictionaries for all possible scenarios
        if usr_path!=None:
            # since readLipd() takes only absolute path and it will change the current working directory (CWD) without turning back,
            # we need to record CWD manually and turn back after the data loading is finished
            cwd = os.getcwd()
            if usr_path[:4] == 'http' or usr_path[:3] == 'ftp':
                # URL
                D_path = lpd.readLipd(usr_path)
            else:
                # local path
                abs_path = os.path.abspath(usr_path)
                D_path = lpd.readLipd(abs_path)

            os.chdir(cwd)

            #make sure that it's more than one
            if 'archiveType' in D_path.keys():
                D_path={D_path['dataSetName']:D_path}
            if validate==True:
                cwd = os.getcwd()
                res=lpd.validate(D_path,detailed=False)
                os.chdir(cwd)
                if remove == True:
                    for item in res:
                        if item['status'] == 'FAIL':
                           c=item['feedback']['errMsgs']
                           check = []
                           for i in c:
                               if i.startswith('Mismatched columns'):
                                   check.append(1)
                               else: check.append(0)
                           if 0 in check:
                               del D_path[item['filename'].strip('.lpd')]
        else:
            D_path={}
        if lipd_dict!=None:
            D_dict=lipd_dict
            if 'archiveType' in D_dict.keys():
                D_dict={D_dict['dataSetName']:D_dict}
            if validate==True:
                cwd = os.getcwd()
                res=lpd.validate(D_dict,detailed=False)
                os.chdir(cwd)
                if remove == True:
                    for item in res:
                        if item['status'] == 'FAIL':
                           c=item['feedback']['errMsgs']
                           check = []
                           for i in c:
                               if i.startswith('Mismatched columns'):
                                   check.append(1)
                               else: check.append(0)
                           if 0 in check:
                               del D_dict[item['filename'].strip('.lpd')]
        else:
            D_dict={}

        # raise an error if empty
        if not bool(D_dict) and not bool(D_path) == True:
            raise ValueError('No valid files; try without validation.')
        #assemble
        self.lipd={}
        self.lipd.update(D_path)
        self.lipd.update(D_dict)

    def __repr__(self):
        return str(self.__dict__)

    def copy(self):
        '''Copy the object
        '''
        return deepcopy(self)

    def to_tso(self):
        '''Extracts all the timeseries objects to a list of LiPD tso

        Returns
        -------
        ts_list : list
            List of Lipd timeseries objects as defined by LiPD utilities

        See also
        --------

        pyleoclim.ui.LipdSeries : LiPD Series object.


        '''
        cwd = os.getcwd()
        ts_list=lpd.extractTs(self.__dict__['lipd'])
        os.chdir(cwd)
        return ts_list

    def extract(self,dataSetName):
        '''
        Parameters
        ----------
        dataSetName : str
            Extract a particular dataset

        Returns
        -------
        new : pyleoclim.Lipd
            A new object corresponding to a particular dataset

        '''
        new = self.copy()
        try:
            dict_out=self.__dict__['lipd'][dataSetName]
            new.lipd=dict_out
        except:
            pass

        return new

    def to_LipdSeriesList(self):
        '''Extracts all LiPD timeseries objects to a list of LipdSeries objects

        Returns
        -------
        res : list
            A list of LiPDSeries objects

        See also
        --------
        pyleoclim.ui.LipdSeries : LipdSeries object

        '''
        cwd = os.getcwd()
        ts_list=lpd.extractTs(self.__dict__['lipd'])
        os.chdir(cwd)

        res=[]

        for item in ts_list:
            try:
                res.append(LipdSeries(item))
            except:
                pass

        return res

    def to_LipdSeries(self, number = None):
        '''Extracts one timeseries from the Lipd object

        Note that this function may require user interaction.

        Parameters
        ----------

        number : int
            the number of the timeseries object

        Returns
        -------
        ts : pyleoclim.LipdSeries
            A LipdSeries object

        See also
        --------
        pyleoclim.ui.LipdSeries : LipdSeries object

        '''
        cwd = os.getcwd()
        ts_list = lpd.extractTs(self.__dict__['lipd'])
        os.chdir(cwd)
        if number is None:
            ts = LipdSeries(ts_list)
        else:
            try:
                number = int(number)
            except:
                raise TypeError('Number needs to be an integer or should be coerced into an integer.')
            ts = LipdSeries(ts_list[number])
        return ts



    def mapAllArchive(self, projection = 'Robinson', proj_default = True,
           background = True,borders = False, rivers = False, lakes = False,
           figsize = None, ax = None, marker=None, color=None,
           markersize = None, scatter_kwargs=None,
           legend=True, lgd_kwargs=None, savefig_settings=None, mute=False):

        '''Map the records contained in LiPD files by archive type

        Parameters
        ----------
        projection : str, optional
            The projection to use. The default is 'Robinson'.
        proj_default : bool, optional
            Wether to use the Pyleoclim defaults for each projection type. The default is True.
        background : bool, optional
            Wether to use a backgound. The default is True.
        borders : bool, optional
            Draw borders. The default is False.
        rivers : bool, optional
            Draw rivers. The default is False.
        lakes : bool, optional
            Draw lakes. The default is False.
        figsize : list, optional
            The size of the figure. The default is None.
        ax : matplotlib.ax, optional
            The matplotlib axis onto which to return the map. The default is None.
        marker : str, optional
            The marker type for each archive. The default is None. Uses plot_default
        color : str, optional
            Color for each acrhive. The default is None. Uses plot_default
        markersize : float, optional
            Size of the marker. The default is None.
        scatter_kwargs : dict, optional
            Parameters for the scatter plot. The default is None.
        legend : bool, optional
            Whether to plot the legend. The default is True.
        lgd_kwargs : dict, optional
            Arguments for the legend. The default is None.
        savefig_settings : dictionary, optional
            the dictionary of arguments for plt.savefig(); some notes below:
            - "path" must be specified; it can be any existed or non-existed path,
              with or without a suffix; if the suffix is not given in "path", it will follow "format"
            - "format" can be one of {"pdf", "eps", "png", "ps"}. The default is None.
        mute : bool, optional
            if True, the plot will not show;
            recommend to turn on when more modifications are going to be made on ax. The default is False.

        Returns
        -------
        res : figure
            The figure

        See also
        --------

        pyleoclim.utils.mapping.map_all : Underlying mapping function for Pyleoclim

        Examples
        --------

        For speed, we are only using one LiPD file. But these functions can load and map multiple.

        .. ipython:: python
            :okwarning:

            import pyleoclim as pyleo
            url = 'http://wiki.linked.earth/wiki/index.php/Special:WTLiPD?op=export&lipdid=MD982176.Stott.2004'
            data = pyleo.Lipd(usr_path = url)
            @savefig mapallarchive.png
            fig, ax = data.mapAllArchive()
            pyleo.closefig(fig)

        Change the markersize

        .. ipython:: python
            :okwarning:

            import pyleoclim as pyleo
            url = 'http://wiki.linked.earth/wiki/index.php/Special:WTLiPD?op=export&lipdid=MD982176.Stott.2004'
            data = pyleo.Lipd(usr_path = url)
            @savefig mapallarchive_marker.png
            fig, ax = data.mapAllArchive(markersize=100)
            pyleo.closefig(fig)


        '''

        scatter_kwargs = {} if scatter_kwargs is None else scatter_kwargs.copy()


        #get the information from the LiPD dict
        lat=[]
        lon=[]
        archiveType=[]

        for idx, key in enumerate(self.lipd):
            d = self.lipd[key]
            lat.append(d['geo']['geometry']['coordinates'][1])
            lon.append(d['geo']['geometry']['coordinates'][0])
            if 'archiveType' in d.keys():
                archiveType.append(lipdutils.LipdToOntology(d['archiveType']).lower().replace(" ",""))
            else:
                archiveType.append('other')

        # make sure criteria is in the plot_default list
        for idx,val in enumerate(archiveType):
            if val not in self.plot_default.keys():
                archiveType[idx] = 'other'

        if markersize is not None:
            scatter_kwargs.update({'s': markersize})

        if marker==None:
            marker=[]
            for item in archiveType:
                marker.append(self.plot_default[item][1])

        if color==None:
            color=[]
            for item in archiveType:
                color.append(self.plot_default[item][0])

        res = mapping.map_all(lat=lat, lon=lon, criteria=archiveType,
                              marker=marker, color =color,
                              projection = projection, proj_default = proj_default,
                              background = background,borders = borders,
                              rivers = rivers, lakes = lakes,
                              figsize = figsize, ax = ax,
                              scatter_kwargs=scatter_kwargs, legend=legend,
                              lgd_kwargs=lgd_kwargs,savefig_settings=savefig_settings,
                              mute=mute)

        return res

    #def mapNearRecord():

        #res={}

        #return res

class LipdSeries(Series):
    '''Lipd time series object


    These objects can be obtained from a LiPD either through Pyleoclim or the LiPD utilities.
    If multiple objects (i.e., list) is given, then the user will be prompted to choose one timeseries.

    LipdSeries is a child of Series, therefore all the methods available for Series apply to LipdSeries in addition to some specific methods.

    Examples
    --------

    In this example, we will import a LiPD file and explore the various options to create a series object.

    First, let's look at the Lipd.to_tso option. This method is attractive because the object is a list of dictionaries that are easily explored in Python.

    .. ipython:: python
        :okwarning:

        import pyleoclim as pyleo
        url = 'http://wiki.linked.earth/wiki/index.php/Special:WTLiPD?op=export&lipdid=MD982176.Stott.2004'
        data = pyleo.Lipd(usr_path = url)
        ts_list = data.to_tso()
        # Print out the dataset name and the variable name
        for item in ts_list:
            print(item['dataSetName']+': '+item['paleoData_variableName'])
        # Load the sst data into a LipdSeries. Since Python indexing starts at zero, sst has index 5.
        ts = pyleo.LipdSeries(ts_list[5])

    If you attempt to pass the full list of series, Pyleoclim will prompt you to choose a series by printing out something similar as above.
    If you already now the number of the timeseries object you're interested in, then you should use the following:

    .. ipython:: python
        :okwarning:

        ts1 = data.to_LipdSeries(number=5)

    If number is not specified, Pyleoclim will prompt you for the number automatically.

    Sometimes, one may want to create a MultipleSeries object from a collection of LiPD files. In this case, we recommend using the following:

    .. ipython:: python
        :okwarning:

        ts_list = data.to_LipdSeriesList()
        # only keep the Mg/Ca and SST
        ts_list=ts_list[4:]
        #create a MultipleSeries object
        ms=pyleo.MultipleSeries(ts_list)


    '''
    def __init__(self, tso, clean_ts=True):
        if type(tso) is list:
            self.lipd_ts=lipdutils.getTs(tso)
        else:
            self.lipd_ts=tso

        self.plot_default = {'ice-other': ['#FFD600','h'],
                'ice/rock': ['#FFD600', 'h'],
                'coral': ['#FF8B00','o'],
                'documents':['k','p'],
                'glacierice':['#86CDFA', 'd'],
                'hybrid': ['#00BEFF','*'],
                'lakesediment': ['#4169E0','s'],
                'marinesediment': ['#8A4513', 's'],
                'sclerosponge' : ['r','o'],
                'speleothem' : ['#FF1492','d'],
                'wood' : ['#32CC32','^'],
                'molluskshells' : ['#FFD600','h'],
                'peat' : ['#2F4F4F','*'],
                'midden' : ['#824E2B','o'],
                'other':['k','o']}
        try:
            time, label= lipdutils.checkTimeAxis(self.lipd_ts)
            if label=='age':
                time_name='Age'
                if 'ageUnits' in self.lipd_ts.keys():
                    time_unit=self.lipd_ts['ageUnits']
                else:
                    time_unit=None
            elif label=='year':
                time_name='Year'
                if 'yearUnits' in self.lipd_ts.keys():
                    time_unit=self.lipd_ts['yearUnits']
                else:
                    time_unit=None
            try:
                value=np.array(self.lipd_ts['paleoData_values'],dtype='float64')
                #Remove NaNs
                #ys_tmp=np.copy(value)
                #value=value[~np.isnan(ys_tmp)]
                #time=time[~np.isnan(ys_tmp)]
                value_name=self.lipd_ts['paleoData_variableName']
                if 'paleoData_units' in self.lipd_ts.keys():
                    value_unit=self.lipd_ts['paleoData_units']
                else:
                    value_unit=None
                label=self.lipd_ts['dataSetName']
                super(LipdSeries,self).__init__(time=time,value=value,time_name=time_name,
                     time_unit=time_unit,value_name=value_name,value_unit=value_unit,
                     label=label,clean_ts=clean_ts)
            except:
                raise ValueError("paleoData_values should contain floats")
        except:
            raise KeyError("No time information present")


    def copy(self):
        '''Copy the object
        '''
        return deepcopy(self)

    def chronEnsembleToPaleo(self,D,modelNumber=None,tableNumber=None):
        '''Fetch chron ensembles from a lipd object and return the ensemble as MultipleSeries

        Parameters
        ----------
        D : a LiPD object
        modelNumber : int, optional
            Age model number. The default is None.
        tableNumber : int, optional
            Table Number. The default is None.

        Raises
        ------
        ValueError
            DESCRIPTION.

        Returns
        -------
        ms : pyleoclim.EnsembleSeries
            An EnsembleSeries object with each series representing a possible realization of the age model

        '''
        #get the corresponding LiPD
        dataSetName=self.lipd_ts['dataSetName']
        if type(D) is dict:
            try:
                lipd=D[dataSetName]
            except:
                lipd=D
        else:
            a=D.extract(dataSetName)
            lipd=a.__dict__['lipd']
        #Look for the ensemble and get values
        cwd = os.getcwd()
        csv_dict=lpd.getCsv(lipd)
        os.chdir(cwd)
        chron,paleo = lipdutils.isEnsemble(csv_dict)
        if len(chron)==0:
            raise ValueError("No ChronMeasurementTables available")
        elif len(chron)>1:
            if modelNumber==None or tableNumber==None:
                csvName=lipdutils.whichEnsemble(chron)
            else:
                str1='model'+str(modelNumber)
                str2='ensemble'+str(tableNumber)
                for item in chron:
                    if str1 in item and str2 in item:
                        csvName=item
            depth, ensembleValues =lipdutils.getEnsemble(csv_dict,csvName)
        else:
            depth, ensembleValues =lipdutils.getEnsemble(csv_dict,chron[0])
        #make sure it's sorted
        sort_ind = np.argsort(depth)
        depth=list(np.array(depth)[sort_ind])
        ensembleValues=ensembleValues[sort_ind,:]
        #Map to paleovalues
        key=[]
        for item in self.lipd_ts.keys():
            if 'depth' in item and 'Units' not in item:
                key.append(item)
        key=key[0]
        ds= np.array(self.lipd_ts[key],dtype='float64')
        ys= np.array(self.lipd_ts['paleoData_values'],dtype='float64')
        #Remove NaNs
        ys_tmp=np.copy(ys)
        ds=ds[~np.isnan(ys_tmp)]
        ensembleValuestoPaleo=lipdutils.mapAgeEnsembleToPaleoData(ensembleValues, depth, ds)
        #create multipleseries
        s_list=[]
        for i, s in enumerate(ensembleValuestoPaleo.T):
            s_tmp = Series(time=s,value=self.value, verbose=i==0)
            s_list.append(s_tmp)

        ens = EnsembleSeries(series_list=s_list)

        return ens

    def map(self,projection = 'Orthographic', proj_default = True,
           background = True,borders = False, rivers = False, lakes = False,
           figsize = None, ax = None, marker=None, color=None,
           markersize = None, scatter_kwargs=None,
           legend=True, lgd_kwargs=None, savefig_settings=None, mute=False):
        '''Map the location of the record

        Parameters
        ----------
        projection : str, optional
            The projection to use. The default is 'Robinson'.
        proj_default : bool, optional
            Wether to use the Pyleoclim defaults for each projection type. The default is True.
        background : bool, optional
            Wether to use a backgound. The default is True.
        borders : bool, optional
            Draw borders. The default is False.
        rivers : bool, optional
            Draw rivers. The default is False.
        lakes : bool, optional
            Draw lakes. The default is False.
        figsize : list, optional
            The size of the figure. The default is None.
        ax : matplotlib.ax, optional
            The matplotlib axis onto which to return the map. The default is None.
        marker : str, optional
            The marker type for each archive. The default is None. Uses plot_default
        color : str, optional
            Color for each acrhive. The default is None. Uses plot_default
        markersize : float, optional
            Size of the marker. The default is None.
        scatter_kwargs : dict, optional
            Parameters for the scatter plot. The default is None.
        legend : bool, optional
            Whether to plot the legend. The default is True.
        lgd_kwargs : dict, optional
            Arguments for the legend. The default is None.
        savefig_settings : dictionary, optional
            the dictionary of arguments for plt.savefig(); some notes below:
            - "path" must be specified; it can be any existed or non-existed path,
              with or without a suffix; if the suffix is not given in "path", it will follow "format"
            - "format" can be one of {"pdf", "eps", "png", "ps"}. The default is None.
        mute : bool, optional
            if True, the plot will not show;
            recommend to turn on when more modifications are going to be made on ax. The default is False.

        Returns
        -------
        res : fig

        See also
        --------

        pyleoclim.utils.mapping.map_all : Underlying mapping function for Pyleoclim

        Examples
        --------

        .. ipython:: python
            :okwarning:

            import pyleoclim as pyleo
            url = 'http://wiki.linked.earth/wiki/index.php/Special:WTLiPD?op=export&lipdid=MD982176.Stott.2004'
            data = pyleo.Lipd(usr_path = url)
            ts = data.to_LipdSeries(number=5)
            @savefig mapone.png
            fig, ax = ts.map()
            pyleo.closefig(fig)

        '''
        scatter_kwargs = {} if scatter_kwargs is None else scatter_kwargs.copy()
        #get the information from the timeseries
        lat=[self.lipd_ts['geo_meanLat']]
        lon=[self.lipd_ts['geo_meanLon']]
        lon=[self.lipd_ts['geo_meanLon']]
        if 'archiveType' in self.lipd_ts.keys():
            archiveType=lipdutils.LipdToOntology(self.lipd_ts['archiveType']).lower().replace(" ","")
        else:
            archiveType=('other')

        # make sure criteria is in the plot_default list
        if archiveType not in self.plot_default.keys():
            archiveType = 'other'

        if markersize is not None:
            scatter_kwargs.update({'s': markersize})

        if marker==None:
            marker= self.plot_default[archiveType][1]

        if color==None:
            color=self.plot_default[archiveType][0]

        if proj_default==True:
            proj1={'central_latitude':lat[0],
                   'central_longitude':lon[0]}
            proj2={'central_latitude':lat[0]}
            proj3={'central_longitude':lon[0]}

        archiveType=[archiveType] #list so it will work with map_all
        marker=[marker]
        color=[color]

        if proj_default==True:

            try:
                res = mapping.map_all(lat=lat, lon=lon, criteria=archiveType,
                              marker=marker, color =color,
                              projection = projection, proj_default = proj1,
                              background = background,borders = borders,
                              rivers = rivers, lakes = lakes,
                              figsize = figsize, ax = ax,
                              scatter_kwargs=scatter_kwargs, legend=legend,
                              lgd_kwargs=lgd_kwargs,savefig_settings=savefig_settings,
                              mute=mute)

            except:
                try:
                    res = mapping.map_all(lat=lat, lon=lon, criteria=archiveType,
                              marker=marker, color =color,
                              projection = projection, proj_default = proj3,
                              background = background,borders = borders,
                              rivers = rivers, lakes = lakes,
                              figsize = figsize, ax = ax,
                              scatter_kwargs=scatter_kwargs, legend=legend,
                              lgd_kwargs=lgd_kwargs,savefig_settings=savefig_settings,
                              mute=mute)
                except:
                    res = mapping.map_all(lat=lat, lon=lon, criteria=archiveType,
                              marker=marker, color =color,
                              projection = projection, proj_default = proj2,
                              background = background,borders = borders,
                              rivers = rivers, lakes = lakes,
                              figsize = figsize, ax = ax,
                              scatter_kwargs=scatter_kwargs, legend=legend,
                              lgd_kwargs=lgd_kwargs,savefig_settings=savefig_settings,
                              mute=mute)

        else:
            res = mapping.map_all(lat=lat, lon=lon, criteria=archiveType,
                              marker=marker, color =color,
                              projection = projection, proj_default = proj_default,
                              background = background,borders = borders,
                              rivers = rivers, lakes = lakes,
                              figsize = figsize, ax = ax,
                              scatter_kwargs=scatter_kwargs, legend=legend,
                              lgd_kwargs=lgd_kwargs,savefig_settings=savefig_settings,
                              mute=mute)
        return res

    def getMetadata(self):

        """ Get the necessary metadata for the ensemble plots

        Parameters
        ----------

        timeseries : object
                    a specific timeseries object.

        Returns
        -------

        res : dict
                  A dictionary containing the following metadata:
                    archiveType
                    Authors (if more than 2, replace by et al)
                    PublicationYear
                    Publication DOI
                    Variable Name
                    Units
                    Climate Interpretation
                    Calibration Equation
                    Calibration References
                    Calibration Notes

        """

        # Get all the necessary information
        # Top level information
        if "archiveType" in self.lipd_ts.keys():
            archiveType = self.lipd_ts["archiveType"]
        else:
            archiveType = "NA"

        if "pub1_author" in self.lipd_ts.keys():
            authors = self.lipd_ts["pub1_author"]
        else:
            authors = "NA"

        #Truncate if more than two authors
        idx = [pos for pos, char in enumerate(authors) if char == ";"]
        if  len(idx)>2:
            authors = authors[0:idx[1]+1] + "et al."

        if "pub1_pubYear" in self.lipd_ts.keys():
            Year = str(self.lipd_ts["pub1_pubYear"])
        else:
            Year = "NA"

        if "pub1_DOI" in self.lipd_ts.keys():
            DOI = self.lipd_ts["pub1_DOI"]
        else:
            DOI = "NA"

        if "paleoData_InferredVariableType" in self.lipd_ts.keys():
            if type(self.lipd_ts["paleoData_InferredVariableType"]) is list:
                Variable = self.lipd_ts["paleoData_InferredVariableType"][0]
            else:
                Variable = self.lipd_ts["paleoData_InferredVariableType"]
        elif "paleoData_ProxyObservationType" in self.lipd_ts.keys():
            if type(self.lipd_ts["paleoData_ProxyObservationType"]) is list:
                Variable = self.lipd_ts["paleoData_ProxyObservationType"][0]
            else:
                Variable = self.lipd_ts["paleoData_ProxyObservationType"]
        else:
            Variable = self.lipd_ts["paleoData_variableName"]

        if "paleoData_units" in self.lipd_ts.keys():
            units = self.lipd_ts["paleoData_units"]
        else:
            units = "NA"

        #Climate interpretation information
        if "paleoData_interpretation" in self.lipd_ts.keys():
            interpretation = self.lipd_ts["paleoData_interpretation"][0]
            if "name" in interpretation.keys():
                ClimateVar = interpretation["name"]
            elif "variable" in interpretation.keys():
                ClimateVar = interpretation["variable"]
            else:
                ClimateVar = "NA"
            if "detail" in interpretation.keys():
                Detail = interpretation["detail"]
            elif "variableDetail" in interpretation.keys():
                Detail = interpretation['variableDetail']
            else:
                Detail = "NA"
            if "scope" in interpretation.keys():
                Scope = interpretation['scope']
            else:
                Scope = "NA"
            if "seasonality" in interpretation.keys():
                Seasonality = interpretation["seasonality"]
            else:
                Seasonality = "NA"
            if "interpdirection" in interpretation.keys():
                Direction = interpretation["interpdirection"]
            else:
                Direction = "NA"
        else:
            ClimateVar = "NA"
            Detail = "NA"
            Scope = "NA"
            Seasonality = "NA"
            Direction = "NA"

        # Calibration information
        if "paleoData_calibration" in self.lipd_ts.keys():
            calibration = self.lipd_ts['paleoData_calibration'][0]
            if "equation" in calibration.keys():
                Calibration_equation = calibration["equation"]
            else:
                Calibration_equation = "NA"
            if  "calibrationReferences" in calibration.keys():
                ref = calibration["calibrationReferences"]
                if "author" in ref.keys():
                    ref_author = ref["author"][0] # get the first author
                else:
                    ref_author = "NA"
                if  "publicationYear" in ref.keys():
                    ref_year = str(ref["publicationYear"])
                else: ref_year="NA"
                Calibration_notes = ref_author +"."+ref_year
            elif "notes" in calibration.keys():
                Calibration_notes = calibration["notes"]
            else: Calibration_notes = "NA"
        else:
            Calibration_equation = "NA"
            Calibration_notes = "NA"

        #Truncate the notes if too long
        charlim = 30;
        if len(Calibration_notes)>charlim:
            Calibration_notes = Calibration_notes[0:charlim] + " ..."

        res = {"archiveType" : archiveType,
                    "authors" : authors,
                    "Year": Year,
                    "DOI": DOI,
                    "Variable": Variable,
                    "units": units,
                    "Climate_Variable" : ClimateVar,
                    "Detail" : Detail,
                    "Scope":Scope,
                    "Seasonality" : Seasonality,
                    "Interpretation_Direction" : Direction,
                    "Calibration_equation" : Calibration_equation,
                    "Calibration_notes" : Calibration_notes}

        return res

    def dashboard(self, figsize = [11,8], plt_kwargs=None, distplt_kwargs=None, spectral_kwargs=None,
                  spectralsignif_kwargs=None, spectralfig_kwargs=None, map_kwargs=None, metadata = True,
                  savefig_settings=None, mute=False):
        '''


        Parameters
        ----------
        figsize : list, optional
            Figure size. The default is [11,8].
        plt_kwargs : dict, optional
            Optional arguments for the timeseries plot. See Series.plot(). The default is None.
        distplt_kwargs : dict, optional
            Optional arguments for the distribution plot. See Series.distplot(). The default is None.
        spectral_kwargs : dict, optional
            Optional arguments for the spectral method. Default is to use Lomb-Scargle method. See Series.spectral(). The default is None.
        spectralsignif_kwargs : dict, optional
            Optional arguments to estimate the significance of the power spectrum. See PSD.signif_test. Note that the default number of simulations has been changed to 1000. The default is None.
        spectralfig_kwargs : dict, optional
            Optional arguments for the power spectrum figure. See PSD.plot(). The default is None.
        map_kwargs : dict, optional
            Optional arguments for the map. See LipdSeries.map(). The default is None.
        metadata : {True,False}, optional
            Whether or not to produce a dashboard with printed metadata. The default is True.
        savefig_settings : dict, optional
            the dictionary of arguments for plt.savefig(); some notes below:
            - "path" must be specified; it can be any existed or non-existed path,
              with or without a suffix; if the suffix is not given in "path", it will follow "format"
            - "format" can be one of {"pdf", "eps", "png", "ps"}.
            The default is None.
        mute : {True,False}, optional
            if True, the plot will not show;
            recommend to turn on when more modifications are going to be made on ax. The default is False.

        Returns
        -------
        fig : matplotlib.figure
            The figure
        ax : matplolib.axis
            The axis.

        See also
        --------

        pyleoclim.Series.plot : plot a timeseries

        pyleoclim.Series.distplot : plot a distribution of the timeseries

        pyleoclim.Series.spectral : spectral analysis method.

        pyleoclim.PSD.signif_test : significance test for timeseries analysis

        pyleoclim.PSD.plot : plot power spectrum

        pyleoclim.LipdSeries.map : map location of dataset

        pyleolim.LipdSeries.getMetadata : get relevant metadata from the timeseries object

        pyleoclim.utils.mapping.map_all : Underlying mapping function for Pyleoclim

        Examples
        --------

        .. ipython:: python
            :okwarning:

            import pyleoclim as pyleo
            url = 'http://wiki.linked.earth/wiki/index.php/Special:WTLiPD?op=export&lipdid=MD982176.Stott.2004'
            data = pyleo.Lipd(usr_path = url)
            ts = data.to_LipdSeries(number=5)
            @savefig ts_dashboard.png
            fig, ax = ts.dashboard()
            pyleo.closefig(fig)

        '''

        savefig_settings = {} if savefig_settings is None else savefig_settings.copy()
        res=self.getMetadata()
        # start plotting
        fig = plt.figure(figsize=figsize)
        gs = gridspec.GridSpec(2,5)
        gs.update(left=0,right=1.1)

        ax={}
       # Plot the timeseries
        plt_kwargs={} if plt_kwargs is None else plt_kwargs.copy()
        ax['ts'] = plt.subplot(gs[0,:-3])
        plt_kwargs.update({'ax':ax['ts']})
        # use the defaults if color/markers not specified
        if 'marker' not in plt_kwargs.keys():
            archiveType = lipdutils.LipdToOntology(res['archiveType']).lower().replace(" ","")
            plt_kwargs.update({'marker':self.plot_default[archiveType][1]})
        if 'color' not in plt_kwargs.keys():
            archiveType = lipdutils.LipdToOntology(res['archiveType']).lower().replace(" ","")
            plt_kwargs.update({'color':self.plot_default[archiveType][0]})
        ax['ts'] = self.plot(**plt_kwargs)
        ymin, ymax = ax['ts'].get_ylim()

        #plot the distplot
        distplt_kwargs={} if distplt_kwargs is None else distplt_kwargs.copy()
        ax['dts'] = plt.subplot(gs[0,2])
        distplt_kwargs.update({'ax':ax['dts']})
        distplt_kwargs.update({'ylabel':'PDF'})
        distplt_kwargs.update({'vertical':True})
        if 'color' not in distplt_kwargs.keys():
            archiveType = lipdutils.LipdToOntology(res['archiveType']).lower().replace(" ","")
            distplt_kwargs.update({'color':self.plot_default[archiveType][0]})
        ax['dts'] = self.distplot(**distplt_kwargs)
        ax['dts'].set_ylim([ymin,ymax])
        ax['dts'].set_yticklabels([])
        ax['dts'].set_ylabel('')
        ax['dts'].set_yticks([])

        #make the map - brute force since projection is not being returned properly
        lat=[self.lipd_ts['geo_meanLat']]
        lon=[self.lipd_ts['geo_meanLon']]

        map_kwargs={} if map_kwargs is None else map_kwargs.copy()
        if 'projection' in map_kwargs.keys():
            projection=map_kwargs['projection']
        else:
            projection='Orthographic'
        if 'proj_default' in map_kwargs.keys():
            proj_default=map_kwargs['proj_default']
        else:
            proj_default=True
        if proj_default==True:
            proj1={'central_latitude':lat[0],
                   'central_longitude':lon[0]}
            proj2={'central_latitude':lat[0]}
            proj3={'central_longitude':lon[0]}
            try:
                proj = mapping.set_proj(projection=projection, proj_default=proj1)
            except:
                try:
                    proj = mapping.set_proj(projection=projection, proj_default=proj3)
                except:
                    proj = mapping.set_proj(projection=projection, proj_default=proj2)
        if 'marker' in map_kwargs.keys():
            marker = map_kwargs['marker']
        else:
            marker = self.plot_default[archiveType][1]
        if 'color' in map_kwargs.keys():
            color = map_kwargs['color']
        else:
            color = self.plot_default[archiveType][0]
        if 'background' in map_kwargs.keys():
            background = map_kwargs['background']
        else:
            background = True
        if 'borders' in map_kwargs.keys():
            borders= map_kwargs['borders']
        else:
            borders = False
        if 'rivers' in map_kwargs.keys():
            rivers= map_kwargs['rivers']
        else:
            rivers = False
        if 'lakes' in map_kwargs.keys():
            lakes = map_kwargs['lakes']
        else:
            lakes = False
        if 'scatter_kwargs' in map_kwargs.keys():
            scatter_kwargs = map_kwargs['scatter_kwargs']
        else:
            scatter_kwargs={}
        if 'markersize' in map_kwargs.keys():
            scatter_kwargs.update({'s': map_kwargs['markersize']})
        else:
            pass
        if 'lgd_kwargs' in map_kwargs.keys():
            lgd_kwargs = map_kwargs['lgd_kwargs']
        else:
            lgd_kwargs ={}
        if 'legend' in map_kwargs.keys():
            legend = map_kwargs['legend']
        else:
            legend = False
        #make the plot map

        data_crs = ccrs.PlateCarree()
        ax['map'] = plt.subplot(gs[1,0],projection=proj)
        ax['map'].coastlines()
        if background is True:
            ax['map'].stock_img()
        #Other extra information
        if borders is True:
            ax['map'].add_feature(cfeature.BORDERS)
        if lakes is True:
            ax['map'].add_feature(cfeature.LAKES)
        if rivers is True:
            ax['map'].add_feature(cfeature.RIVERS)
        ax['map'].scatter(lon,lat,zorder=10,label=marker,facecolor=color,transform=data_crs, **scatter_kwargs)
        if legend == True:
            ax.legend(**lgd_kwargs)

        #spectral analysis
        spectral_kwargs={} if spectral_kwargs is None else spectral_kwargs.copy()
        if 'method' in spectral_kwargs.keys():
            pass
        else:
            spectral_kwargs.update({'method':'lomb_scargle'})
        if 'freq_method' in spectral_kwargs.keys():
            pass
        else:
            spectral_kwargs.update({'freq_method':'lomb_scargle'})
        ts_preprocess = self.detrend().standardize()
        psd=ts_preprocess.spectral(**spectral_kwargs)

        #Significance test
        spectralsignif_kwargs={} if spectralsignif_kwargs is None else spectralsignif_kwargs.copy()
        if 'number' in  spectralsignif_kwargs.keys():
            pass
        else:
            spectralsignif_kwargs.update({'number':1000})

        psd_signif = psd.signif_test(**spectralsignif_kwargs)

        #Make the plot
        spectralfig_kwargs={} if spectralfig_kwargs is None else spectralfig_kwargs.copy()
        if 'color' not in spectralfig_kwargs.keys():
            archiveType = lipdutils.LipdToOntology(res['archiveType']).lower().replace(" ","")
            spectralfig_kwargs.update({'color':self.plot_default[archiveType][0]})
        if 'signif_clr' not in spectralfig_kwargs.keys():
            spectralfig_kwargs.update({'signif_clr':'grey'})
        ax['spec'] = plt.subplot(gs[1,1:3])
        spectralfig_kwargs.update({'ax':ax['spec']})
        ax['spec'] = psd_signif.plot(**spectralfig_kwargs)

        if metadata == True:
            # get metadata
            textstr = "archiveType: " + res["archiveType"]+"\n"+"\n"+\
              "Authors: " + res["authors"]+"\n"+"\n"+\
              "Year: " + res["Year"]+"\n"+"\n"+\
              "DOI: " + res["DOI"]+"\n"+"\n"+\
              "Variable: " + res["Variable"]+"\n"+"\n"+\
              "units: " + res["units"]+"\n"+"\n"+\
              "Climate Interpretation: " +"\n"+\
              "    Climate Variable: " + res["Climate_Variable"] +"\n"+\
              "    Detail: " + res["Detail"]+"\n"+\
              "    Seasonality: " + res["Seasonality"]+"\n"+\
              "    Direction: " + res["Interpretation_Direction"]+"\n \n"+\
              "Calibration: \n" + \
              "    Equation: " + res["Calibration_equation"] + "\n" +\
              "    Notes: " + res["Calibration_notes"]
            plt.figtext(0.7, 0.4, textstr, fontsize = 12)

        if 'path' in savefig_settings:
            plotting.savefig(fig, settings=savefig_settings)
        else:
            if not mute:
                plotting.showfig(fig)
        return fig, ax<|MERGE_RESOLUTION|>--- conflicted
+++ resolved
@@ -3212,49 +3212,41 @@
 
         start : the latest start date of the bunch (maximun of the minima)
         stop  : the earliest stop date of the bunch (minimum of the maxima)
-        step  : The representative spacing between consecutive values 
+        step  : The representative spacing between consecutive values
 
         Optional arguments for binning or interpolation are those of the underling functions.
-        
+
         Note that by default, all MultipleSeries objects have prograde time grids
 
         Parameters
         ----------
-<<<<<<< HEAD
         method :  string
             either 'bin', 'interp' [default] or 'gkernel'
         common_step : string
             Method to obtain a representative step among all Series
-            Valid entries: 'median' [default], 'mean', 'mode' or 'max'  
+            Valid entries: 'median' [default], 'mean', 'mode' or 'max'
         start : float
             starting point of the common time axis [default = None]
         stop : float
             end point of the common time axis [default = None]
         step : float
             increment the common time axis  [default = None]
-        
-        if not provided, `pyleoclim` will use `grid_properties()` to determine these parameters 
-        
+
+        if not provided, `pyleoclim` will use `grid_properties()` to determine these parameters
+
         step_style : 'string'
             step style to be applied from `grid_properties` [default = None]
-        
-            
-        kwargs: dict 
+
+
+        kwargs: dict
             keyword arguments (dictionary) of the various methods
-=======
-        method:  string
-            either 'binning', 'interp' or 'gkernel'
-
-        kwargs: dict
-            keyword arguments (dictionary) for the various methods
->>>>>>> 5738780d
 
         Returns
         -------
         ms : pyleoclim.MultipleSeries
             The MultipleSeries objects with all series aligned to the same time axis.
-            
-            
+
+
         See also
         --------
 
@@ -3262,7 +3254,7 @@
         pyleoclim.utils.tsutils.gkernel : coarse-graining using a Gaussian kernel
         pyleoclim.utils.tsutils.interp : interpolation onto a regular grid (default = linear interpolation)
         pyleoclim.utils.tsutils.grid_properties : infer grid properties
-        
+
         Examples
         --------
 
@@ -3290,38 +3282,38 @@
 
             # create MS object from the list
             ms = pyleo.MultipleSeries(serieslist)
-            
+
             fig, ax = plt.subplots(2,2)
             ax = ax.flatten()
             # apply common_time with default parameters
             msc = ms.common_time()
             msc.plot(title='linear interpolation',ax=ax[0])
-            
+
             # apply common_time with binning
             msc = ms.common_time(method='bin')
             msc.plot(title='Binning',ax=ax[1], legend=False)
-            
+
             # apply common_time with gkernel
             msc = ms.common_time(method='gkernel')
             msc.plot(title=r'Gaussian kernel ($h=3$)',ax=ax[2],legend=False)
-            
+
             # apply common_time with gkernel modified
             msc = ms.common_time(method='gkernel', h=11)
             msc.plot(title=r'Gaussian kernel ($h=11$)',ax=ax[3],legend=False)
-            
+
             # display, save and close figure
             fig.tight_layout()
             @savefig ms_ct.png
             pyleo.showfig(fig)
             pyleo.closefig(fig)
-                          
-        '''
-        
+
+        '''
+
         if step_style == None:
           if method == 'bin' or method == 'gkernel':
              step_style = 'max'
           elif  method == 'interp':
-             step_style = 'mean' 
+             step_style = 'mean'
 
         gp = np.empty((len(self.series_list),3)) # obtain grid parameters
         for idx,item in enumerate(self.series_list):
@@ -3333,7 +3325,7 @@
         # define parameters for common time axis
         start = gp[:,0].max()
         stop  = gp[:,1].min()
-        
+
         if common_step == 'mean':
             step = gp[:,2].mean()
         elif common_step == 'max':
@@ -3342,7 +3334,7 @@
             step = stats.mode(gp[:,2])[0][0]
         else:
             step = np.median(gp[:,2])
-        
+
         ms = self.copy()
 
         if method == 'bin':
