''' The application interface for the users

@author: fengzhu

Created on Jan 31, 2020
'''
from ..utils import tsutils, plotting, mapping, lipdutils, tsmodel
from ..utils import wavelet as waveutils
from ..utils import spectral as specutils
from ..utils import correlation as corrutils
from ..utils import causality as causalutils
from ..utils import decomposition

#from textwrap import dedent

import seaborn as sns
import matplotlib.pyplot as plt
import numpy as np
#import pandas as pd
from tabulate import tabulate
from collections import namedtuple
from copy import deepcopy

from matplotlib.ticker import ScalarFormatter, FormatStrFormatter
#from matplotlib.colors import BoundaryNorm, Normalize

from tqdm import tqdm
from scipy.stats.mstats import mquantiles
import warnings
import os

import lipd as lpd


def dict2namedtuple(d):
    tupletype = namedtuple('tupletype', sorted(d))
    return tupletype(**d)

class Series:
    def __init__(self, time, value, time_name=None, time_unit=None, value_name=None, value_unit=None, label=None):
        """Create a pyleoSeries object
        
        Args
        ----
        
        time : list or numpy.array
            Time values for the time series
        
        value : list of numpy.array
            ordinate values for the time series
        
        time_name : string
            Name of the time vector (e.g., 'Age').
            Default is None. This is used to label the time axis on plots
        
        time_unit : string
            Units for the time vector (e.g., 'yr B.P.').
            Default is None
        
        value_name : string
            Name of the value vector (e.g., 'temperature')
            Default is None
            
        value_unit : string
            Units for the value vector (e.g., 'deg C')
        
        label : string
            Name of the time series (e.g., 'Nino 3.4')
        """
        self.time = np.array(time)
        self.value = np.array(value)
        self.time_name = time_name
        self.time_unit = time_unit
        self.value_name = value_name
        self.value_unit = value_unit
        self.label = label

    def make_labels(self):
        if self.time_name is not None:
            time_name_str = self.time_name
        else:
            time_name_str = 'time'

        if self.value_name is not None:
            value_name_str = self.value_name
        else:
            value_name_str = 'value'

        if self.value_unit is not None:
            value_header = f'{value_name_str} [{self.value_unit}]'
        else:
            value_header = f'{value_name_str}'

        if self.time_unit is not None:
            time_header = f'{time_name_str} [{self.time_unit}]'
        else:
            time_header = f'{time_name_str}'

        return time_header, value_header

    def __str__(self):
        time_label, value_label = self.make_labels()

        table = {
            time_label: self.time,
            value_label: self.value,
        }

        msg = print(tabulate(table, headers='keys'))
        return f'Length: {np.size(self.time)}'
    
    def stats(self):
        """ Compute basic statistics for the time series
        
        Args
        ----
        
        ts: pyleoclim Series Object
        
        Returns
        -------
       
        res : dictionary 
            Contains the mean, median, minimum value, maximum value, standard
            deviation, and interquartile range for the Series. 

        """
        mean, median, min_, max_, std, IQR = tsutils.simple_stats(self.value)
        res={'mean':mean,
             'median':median,
             'min':min_,
             'max':max_,
             'std':std,
             'IQR': IQR}
        return res

    def plot(self, figsize=[10, 4],
             marker=None, markersize=None, color=None,
             linestyle=None, linewidth=None, xlim=None, ylim=None,
             label=None, xlabel=None, ylabel=None, title=None, zorder=None,
             legend=True, plot_kwargs=None, lgd_kwargs=None, alpha=None,
             savefig_settings=None, ax=None, mute=False):
        ''' Plot the timeseries

        Args
        ----

        figsize : list
            a list of two integers indicating the figure size

        marker : str
            e.g., 'o' for dots
            See [matplotlib.markers](https://matplotlib.org/3.1.3/api/markers_api.html) for details

        markersize : float
            the size of the marker

        linestyle : str
            e.g., '--' for dashed line
            See [matplotlib.linestyles](https://matplotlib.org/3.1.0/gallery/lines_bars_and_markers/linestyles.html) for details

        linewidth : float
            the width of the line

        label : str
            the label for the line

        xlabel : str
            the label for the x-axis

        ylabel : str
            the label for the y-axis

        title : str
            the title for the figure

        legend : {True, False}
            plot legend or not

        plot_kwargs : dict
            the dictionary of keyword arguments for ax.plot()
            See [matplotlib.pyplot.plot](https://matplotlib.org/3.1.3/api/_as_gen/matplotlib.pyplot.plot.html) for details

        lgd_kwargs : dict
            the dictionary of keyword arguments for ax.legend()
            See [matplotlib.pyplot.legend](https://matplotlib.org/3.1.3/api/_as_gen/matplotlib.pyplot.legend.html) for details

        savefig_settings : dict
            the dictionary of arguments for plt.savefig(); some notes below:
            - "path" must be specified; it can be any existed or non-existed path,
              with or without a suffix; if the suffix is not given in "path", it will follow "format"
            - "format" can be one of {"pdf", "eps", "png", "ps"}

        ax : matplotlib.axis, optional
            the axis object from matplotlib
            See [matplotlib.axes](https://matplotlib.org/api/axes_api.html) for details.

        Returns
        -------

        fig : matplotlib.figure
            the figure object from matplotlib
            See [matplotlib.pyplot.figure](https://matplotlib.org/3.1.1/api/_as_gen/matplotlib.pyplot.figure.html) for details.

        ax : matplotlib.axis
            the axis object from matplotlib
            See [matplotlib.axes](https://matplotlib.org/api/axes_api.html) for details.

        Notes
        -----

        When `ax` is passed, the return will be `ax` only; otherwise, both `fig` and `ax` will be returned.

        '''
        # generate default axis labels
        time_label, value_label = self.make_labels()

        if xlabel is None:
            xlabel = time_label

        if ylabel is None:
            ylabel = value_label

        plot_kwargs = {} if plot_kwargs is None else plot_kwargs.copy()

        if label is None:
            label = self.label

        if label is not None:
            plot_kwargs.update({'label': label})

        if marker is not None:
            plot_kwargs.update({'marker': marker})

        if markersize is not None:
            plot_kwargs.update({'markersize': markersize})

        if color is not None:
            plot_kwargs.update({'color': color})

        if linestyle is not None:
            plot_kwargs.update({'linestyle': linestyle})

        if linewidth is not None:
            plot_kwargs.update({'linewidth': linewidth})

        if alpha is not None:
            plot_kwargs.update({'alpha': alpha})

        if zorder is not None:
            plot_kwargs.update({'zorder': zorder})

        res = plotting.plot_xy(
            self.time, self.value,
            figsize=figsize, xlabel=xlabel, ylabel=ylabel,
            title=title, savefig_settings=savefig_settings,
            ax=ax, legend=legend, xlim=xlim, ylim=ylim,
            plot_kwargs=plot_kwargs, lgd_kwargs=lgd_kwargs,
            mute=mute,
        )

        return res

    def ssa(self, M=None, MC=1000, f=0.3):

        deval, eig_vec, q05, q95, PC, RC = decomposition.ssa(self.value, M=M, MC=MC, f=f)
        res = {'deval': deval, 'eig_vec': eig_vec, 'q05': q05, 'q95': q95, 'PC': PC, 'RC': RC}
        return res

    def distplot(self, figsize=[10, 4], title=None, savefig_settings={},
                 ax=None, ylabel='KDE', mute=False, **plot_kwargs):
        ''' Plot the distribution of the timeseries values

        Args
        ----

        figsize : list
            a list of two integers indicating the figure size

        title : str
            the title for the figure

        savefig_settings : dict
            the dictionary of arguments for plt.savefig(); some notes below:
            - "path" must be specified; it can be any existed or non-existed path,
              with or without a suffix; if the suffix is not given in "path", it will follow "format"
            - "format" can be one of {"pdf", "eps", "png", "ps"}
        '''
        if ax is None:
            fig, ax = plt.subplots(figsize=figsize)

        ax = sns.distplot(self.value, ax=ax, **plot_kwargs)

        time_label, value_label = self.make_labels()

        ax.set_xlabel(value_label)
        ax.set_ylabel(ylabel)

        if title is not None:
            ax.set_title(title)

        if 'fig' in locals():
            if 'path' in savefig_settings:
                plotting.savefig(fig, savefig_settings)
            else:
                if not mute:
                    plotting.showfig(fig)
            return fig, ax
        else:
            return ax

    def copy(self):
        return deepcopy(self)

    def clean(self):
        ''' Clean up the timeseries by removing NaNs and sort with increasing time points
        '''
        new = self.copy()
        v_mod, t_mod = tsutils.clean_ts(self.value, self.time)
        new.time = t_mod
        new.value = v_mod
        return new

    def gaussianize(self):
        new = self.copy()
        v_mod = tsutils.gaussianize(self.value)
        new.value = v_mod
        return new

    def standardize(self):
        new = self.copy()
        v_mod = tsutils.standardize(self.value)[0]
        new.value = v_mod
        return new
    
    def segment(self, factor=10):
        """Gap detection
        
        This function segments a timeseries into n number of parts following a gap
            detection algorithm. The rule of gap detection is very simple:
            we define the intervals between time points as dts, then if dts[i] is larger than factor * dts[i-1],
            we think that the change of dts (or the gradient) is too large, and we regard it as a breaking point
            and divide the time series into two segments here
        
        Args
        ----
        
        ts : pyleoclim Series 
        
        factor : float
            The factor that adjusts the threshold for gap detection
        
        Returns
        -------
        
        res : pyleoclim MultipleSeries Object or pyleoclim Series Object
            If gaps were detected, returns the segments in a MultipleSeries object,
            else, returns the original timeseries. 
        
        """
        seg_y, seg_t, n_segs = tsutils.ts2segments(self.value,self.time,factor=factor)
        if len(seg_y)>1:
            s_list=[]
            for idx,s in enumerate(seg_y):
                s_tmp=Series(time=seg_t[idx],value=s,time_name=self.time_name, 
                             time_unit=self.time_unit, value_name=self.value_name,
                             value_unit=self.value_unit,label=self.label)
                s_list.append(s_tmp)  
            res=MultipleSeries(series_list=s_list) 
        elif len(seg_y)==1:
            res=self.copy()
        else:
            raise ValueError('No timeseries detected')
        return res 

    def slice(self, timespan):
        ''' Slicing the timeseries with a timespan (tuple or list)
        '''
        new = self.copy()
        mask = (self.time >= timespan[0]) & (self.time <= timespan[1])
        new.time = self.time[mask]
        new.value = self.value[mask]
        return new

    def detrend(self, method='emd', **kwargs):
        new = self.copy()
        v_mod = tsutils.detrend(self.value, x=self.time, method=method, **kwargs)
        new.value = v_mod
        return new

    def spectral(self, method='wwz', freq_method='log', freq_kwargs=None, settings=None, label=None, verbose=False):
        ''' Perform spectral analysis on the timeseries

        Args
        ----

        freq_method : str
            {'scale', 'nfft', 'Lomb-Scargle', 'Welch'}

        '''
        if not verbose:
            warnings.simplefilter('ignore')

        settings = {} if settings is None else settings.copy()
        spec_func = {
            'wwz': specutils.wwz_psd,
            'mtm': specutils.mtm,
            'lomb_scargle': specutils.lomb_scargle,
            'welch': specutils.welch,
            'periodogram': specutils.periodogram
        }
        args = {}
        freq_kwargs = {} if freq_kwargs is None else freq_kwargs.copy()
        freq = waveutils.make_freq_vector(self.time, method=freq_method, **freq_kwargs)

        args['wwz'] = {'freq': freq}
        args['mtm'] = {}
        args['lomb_scargle'] = {'freq': freq}
        args['welch'] = {}
        args['periodogram'] = {}
        args[method].update(settings)
        spec_res = spec_func[method](self.value, self.time, **args[method])
        if type(spec_res) is dict:
            spec_res = dict2namedtuple(spec_res)

        if label is None:
            label = self.label

        psd = PSD(
            frequency=spec_res.freq,
            amplitude=spec_res.psd,
            label=label,
            timeseries=self,
            spec_method=method,
            spec_args=args[method]
        )

        return psd

    def wavelet(self, method='wwz', settings=None, freq_method='log', freq_kwargs=None, verbose=False):
        ''' Perform wavelet analysis on the timeseries
        
        cwt wavelets documented on https://pywavelets.readthedocs.io/en/latest/ref/cwt.html
        '''
        if not verbose:
            warnings.simplefilter('ignore')

        settings = {} if settings is None else settings.copy()
        wave_func = {
            'wwz': waveutils.wwz,
            'cwt': waveutils.cwt,
        }

        freq_kwargs = {} if freq_kwargs is None else freq_kwargs.copy()
        freq = waveutils.make_freq_vector(self.time, method=freq_method, **freq_kwargs)

        args = {}

        args['wwz'] = {'tau': self.time, 'freq': freq}
        args['cwt'] = {'wavelet' : 'morl'}


        args[method].update(settings)
        wave_res = wave_func[method](self.value, self.time, **args[method])
        scal = Scalogram(
            frequency=wave_res.freq,
            time=wave_res.time,
            amplitude=wave_res.amplitude,
            coi=wave_res.coi,
            label=self.label,
            timeseries=self,
            wave_method=method,
            wave_args=args[method],
        )

        return scal

    def wavelet_coherence(self, target_series, method='wwz', settings=None, freq_method='log', freq_kwargs=None, verbose=False):
        ''' Perform wavelet coherence analysis with the target timeseries
        '''
        if not verbose:
            warnings.simplefilter('ignore')

        settings = {} if settings is None else settings.copy()
        xwc_func = {
            'wwz': waveutils.xwc,
        }

        freq_kwargs = {} if freq_kwargs is None else freq_kwargs.copy()
        freq = waveutils.make_freq_vector(self.time, method=freq_method, **freq_kwargs)

        t1 = np.copy(self.time)
        t2 = np.copy(target_series.time)
        dt1 = np.median(np.diff(t1))
        dt2 = np.median(np.diff(t2))
        overlap = np.arange(np.max([t1[0], t2[0]]), np.min([t1[-1], t2[-1]]), np.max([dt1, dt2]))

        args = {}
        args['wwz'] = {'tau': overlap, 'freq': freq}
        args[method].update(settings)
        xwc_res = xwc_func[method](self.value, self.time, target_series.value, target_series.time, **args[method])

        coh = Coherence(
            frequency=xwc_res.freq,
            time=xwc_res.time,
            coherence=xwc_res.xw_coherence,
            phase=xwc_res.xw_phase,
            coi=xwc_res.coi,
            timeseries1=self,
            timeseries2=target_series,
        )

        return coh

    def correlation(self, target_series, settings=None):
        ''' Perform correlation analysis with the target timeseries
        '''
        settings = {} if settings is None else settings.copy()
        args = {}
        args.update(settings)
        r, signif, p = corrutils.corr_sig(self.value, target_series.value, **args)
        corr_res = {
            'r': r,
            'signif': signif,
            'pvalue': p,
        }
        return corr_res

    def causality(self, target_series, method='liang', settings=None):
        ''' Perform causality analysis with the target timeseries
        '''
        settings = {} if settings is None else settings.copy()
        args = {}
        args['liang'] = {}
        args[method].update(settings)
        causal_res = causalutils.causality_est(self.value, target_series.value, method=method, **args[method])
        return causal_res

    def surrogates(self, method='ar1', number=1, length=None, seed=None, settings=None):
        settings = {} if settings is None else settings.copy()
        surrogate_func = {
            'ar1': tsmodel.ar1_sim,
        }
        args = {}
        args['ar1'] = {'ts': self.time}
        args[method].update(settings)

        if length is None:
            length = np.size(self.value)

        if seed is not None:
            np.random.seed(seed)

        surr_res = surrogate_func[method](self.value, length, number, **args[method])
        if len(np.shape(surr_res)) == 1:
            surr_res = surr_res[:, np.newaxis]

        s_list = []
        for s in surr_res.T:
            s_tmp = Series(time=self.time, value=s, time_name=self.time_name, time_unit=self.time_unit, value_name=self.value_name, value_unit=self.value_unit)
            s_list.append(s_tmp)

        surr = SurrogateSeries(series_list=s_list, surrogate_method=method, surrogate_args=args[method])

        return surr

    def outliers(self, auto=True, remove=True, fig_outliers=True,fig_knee=True,plot_outliers_kwargs=None,plot_knee_kwargs=None,figsize=[10,4],save_knee=None,save_outliers=None):
        '''
        Detects outliers in a timeseries and removes if specified
        Args
        ----
        self : timeseries object
        auto : boolean
               True by default, detects knee in the plot automatically
        remove : boolean
               True by default, removes all outlier points if detected
<<<<<<< HEAD
        figs   : boolean
               True by default, returns all fig from tsutils
        Returns
        -------
=======
       fig_knee  : boolean
               True by default, plots knee plot if true
       fig_outliers : boolean
                     True by degault, plots outliers if true
       save_knee : dict
                  default parameters from matplotlib savefig None by default
       save_outliers : dict
                  default parameters from matplotlib savefig None by default
      plot_knee_kwargs : dict
      plot_outliers_kwargs : dict
      figsize : list
               by default [10,4]
     Returns
     -------
>>>>>>> 5d4b7d05
        new : Series
             Time series with outliers removed if they exist
        '''
        new = self.copy()

        outlier_indices,fig1,ax1,fig2,ax2 = tsutils.detect_outliers(self.time, self.value, auto=auto, plot_knee=fig_knee,plot_outliers=fig_outliers,\
                                                           figsize=figsize,save_knee=save_knee,save_outliers=save_outliers,plot_outliers_kwargs=plot_outliers_kwargs,plot_knee_kwargs=plot_knee_kwargs)
        outlier_indices = np.asarray(outlier_indices)
        if remove == True:
            new = self.copy()
            ys = np.delete(self.value, outlier_indices)
            t = np.delete(self.time, outlier_indices)
            new.value = ys
            new.time = t

        return new
    def interp(self, method='linear', **kwargs):
        '''Interpolate a time series onto  a new  time axis
        
        Available interpolation scheme includes linear and spline
        
        '''
        new = self.copy()
        x_mod, v_mod = tsutils.interp(self.time,self.value,interp_type=method,**kwargs)
        new.time = x_mod
        new.value = v_mod
        return new

    def bin(self,**kwargs):
        '''Bin values in a time series
        '''
        new=self.copy()
        x_mod, v_mod = tsutils.bin_values(self.time,self.value,**kwargs)
        new.time = x_mod
        new.value = v_mod
        return new

class PSD:
    def __init__(self, frequency, amplitude, label=None, timeseries=None, plot_kwargs=None,
                 spec_method=None, spec_args=None, signif_qs=None, signif_method=None, period_unit=None):
        self.frequency = np.array(frequency)
        self.amplitude = np.array(amplitude)
        self.label = label
        self.timeseries = timeseries
        self.spec_method = spec_method
        self.spec_args = spec_args
        self.signif_qs = signif_qs
        self.signif_method = signif_method
        self.plot_kwargs = {} if plot_kwargs is None else plot_kwargs.copy()
        if period_unit is not None:
            self.period_unit = period_unit
        elif timeseries is not None:
            self.period_unit = timeseries.time_unit

    def copy(self):
        return deepcopy(self)

    def __str__(self):
        table = {
            'Frequency': self.frequency,
            'Amplitude': self.amplitude,
        }

        msg = print(tabulate(table, headers='keys'))
        return f'Length: {np.size(self.frequency)}'

    def signif_test(self, number=200, method='ar1', seed=None, qs=[0.95],
                    settings=None):
        new = self.copy()
        surr = self.timeseries.surrogates(
            number=number, seed=seed, method=method, settings=settings
        )
        surr_psd = surr.spectral(method=self.spec_method, settings=self.spec_args)
        new.signif_qs = surr_psd.quantiles(qs=qs)
        new.signif_method = method

        return new

    def plot(self, in_loglog=True, in_period=True, label=None, xlabel=None, ylabel='Amplitude', title=None,
             marker=None, markersize=None, color=None, linestyle=None, linewidth=None,
             xlim=None, ylim=None, figsize=[10, 4], savefig_settings=None, ax=None, mute=False,
             plot_legend=True, lgd_kwargs=None, xticks=None, yticks=None, alpha=None, zorder=None,
             plot_kwargs=None, signif_clr='red', signif_linestyles=['--', '-.', ':'], signif_linewidth=1):
        ''' Plot the power sepctral density (PSD)

        Args
        ----

        figsize : list
            a list of two integers indicating the figure size

        title : str
            the title for the figure

        savefig_settings : dict
            the dictionary of arguments for plt.savefig(); some notes below:
            - "path" must be specified; it can be any existed or non-existed path,
              with or without a suffix; if the suffix is not given in "path", it will follow "format"
            - "format" can be one of {"pdf", "eps", "png", "ps"}
        '''
        savefig_settings = {} if savefig_settings is None else savefig_settings.copy()
        plot_kwargs = self.plot_kwargs if plot_kwargs is None else plot_kwargs.copy()
        lgd_kwargs = {} if lgd_kwargs is None else lgd_kwargs.copy()

        if label is None:
            label = self.label

        if label is not None:
            plot_kwargs.update({'label': label})

        if marker is not None:
            plot_kwargs.update({'marker': marker})

        if markersize is not None:
            plot_kwargs.update({'markersize': markersize})

        if color is not None:
            plot_kwargs.update({'color': color})

        if linestyle is not None:
            plot_kwargs.update({'linestyle': linestyle})

        if linewidth is not None:
            plot_kwargs.update({'linewidth': linewidth})

        if alpha is not None:
            plot_kwargs.update({'alpha': alpha})

        if zorder is not None:
            plot_kwargs.update({'zorder': zorder})

        if ax is None:
            fig, ax = plt.subplots(figsize=figsize)

        if in_period:
            idx = np.argwhere(self.frequency==0)
            x_axis = 1/np.delete(self.frequency, idx)
            y_axis = np.delete(self.amplitude, idx)
            if xlabel is None:
                xlabel = f'Period [{self.period_unit}]' if self.period_unit is not None else 'Period'

            if xticks is None:
                xticks_default = np.array([0.1, 0.2, 0.5, 1, 2, 5, 10, 20, 50, 100, 200, 500, 1000, 2000, 5000])
                mask = (xticks_default >= np.nanmin(x_axis)) & (xticks_default <= np.nanmax(x_axis))
                xticks = xticks_default[mask]

            if xlim is None:
                xlim = [np.max(xticks), np.min(xticks)]

        else:
            idx = np.argwhere(self.frequency==0)
            x_axis = np.delete(self.frequency, idx)
            y_axis = np.delete(self.amplitude, idx)
            if xlabel is None:
                xlabel = f'Frequency [1/{self.period_unit}]' if self.period_unit is not None else 'Frequency'

            if xlim is None:
                xlim = ax.get_xlim()
                xlim = [np.min(xlim), np.max(xlim)]

        ax.set_xlim(xlim)
        ax.plot(x_axis, y_axis, **plot_kwargs)

        # plot significance levels
        if self.signif_qs is not None:
            signif_method_label = {
                'ar1': 'AR(1)',
            }
            nqs = np.size(self.signif_qs.psd_list)

            for i, q in enumerate(self.signif_qs.psd_list):
                idx = np.argwhere(q.frequency==0)
                signif_x_axis = 1/np.delete(q.frequency, idx) if in_period else np.delete(q.frequency, idx)
                signif_y_axis = np.delete(q.amplitude, idx)
                ax.plot(
                    signif_x_axis, signif_y_axis,
                    label=f'{signif_method_label[self.signif_method]}, {q.label} threshold',
                    color=signif_clr,
                    linestyle=signif_linestyles[i%3],
                    linewidth=signif_linewidth,
                )

        if in_loglog:
            ax.set_xscale('log', nonposx='clip')
            ax.set_yscale('log', nonposy='clip')

        if xticks is not None:
            ax.set_xticks(xticks)
            ax.xaxis.set_major_formatter(ScalarFormatter())
            ax.xaxis.set_major_formatter(FormatStrFormatter('%g'))

        if yticks is not None:
            ax.set_yticks(yticks)
            ax.yaxis.set_major_formatter(ScalarFormatter())
            ax.yaxis.set_major_formatter(FormatStrFormatter('%g'))

        ax.set_xlabel(xlabel)
        ax.set_ylabel(ylabel)

        if plot_legend:
            lgd_args = {'frameon': False}
            lgd_args.update(lgd_kwargs)
            ax.legend(**lgd_args)

        if title is not None:
            ax.set_title(title)

        if 'fig' in locals():
            if 'path' in savefig_settings:
                plotting.savefig(fig, savefig_settings)
            else:
                if not mute:
                    plotting.showfig(fig)
            return fig, ax
        else:
            return ax

class Scalogram:
    def __init__(self, frequency, time, amplitude, coi=None, label=None, Neff=3, timeseries=None,
                 wave_method=None, wave_args=None, signif_qs=None, signif_method=None):
        '''
        Args
        ----
            frequency : array
                the frequency axis
            time : array
                the time axis
            amplitude : array
                the amplitude at each (frequency, time) point;
                note the dimension is assumed to be (frequency, time)
        '''
        self.frequency = np.array(frequency)
        self.time = np.array(time)
        self.amplitude = np.array(amplitude)
        if coi is not None:
            self.coi = np.array(coi)
        else:
            self.coi = waveutils.make_coi(self.time, Neff=Neff)
        self.label = label
        self.timeseries = timeseries
        self.wave_method = wave_method
        self.wave_args = wave_args
        self.signif_qs = signif_qs
        self.signif_method = signif_method

    def copy(self):
        return deepcopy(self)

    def __str__(self):
        table = {
            'Frequency': self.frequency,
            'Time': self.time,
            'Amplitude': self.amplitude,
        }

        msg = print(tabulate(table, headers='keys'))
        return f'Dimension: {np.size(self.frequency)} x {np.size(self.time)}'

    def plot(self, in_period=True, xlabel='Time', ylabel=None, title=None,
             ylim=None, xlim=None, yticks=None, figsize=[10, 8], mute=False,
             signif_clr='white', signif_linestyles='-', signif_linewidths=1,
             contourf_style={}, cbar_style={}, savefig_settings={}, ax=None):
        ''' Plot the scalogram from wavelet analysis

        Args
        ----

        figsize : list
            a list of two integers indicating the figure size

        title : str
            the title for the figure

        savefig_settings : dict
            the dictionary of arguments for plt.savefig(); some notes below:
            - "path" must be specified; it can be any existed or non-existed path,
              with or without a suffix; if the suffix is not given in "path", it will follow "format"
            - "format" can be one of {"pdf", "eps", "png", "ps"}
        '''
        contourf_args = {'cmap': 'magma', 'origin': 'lower', 'levels': 11}
        contourf_args.update(contourf_style)

        if ax is None:
            fig, ax = plt.subplots(figsize=figsize)

        if in_period:
            y_axis = 1/self.frequency
            if ylabel is None:
                ylabel = 'Period'

            if yticks is None:
                yticks_default = np.array([0.1, 0.2, 0.5, 1, 2, 5, 10, 20, 50, 100, 200, 500, 1000, 2000, 5000])
                mask = (yticks_default >= np.min(y_axis)) & (yticks_default <= np.max(y_axis))
                yticks = yticks_default[mask]
        else:
            y_axis = self.frequency
            if ylabel is None:
                ylabel = 'Frequency'

        cont = ax.contourf(self.time, y_axis, self.amplitude.T, **contourf_args)
        ax.set_yscale('log', nonposy='clip')

        # plot colorbar
        cbar_args = {'drawedges': False, 'orientation': 'vertical', 'fraction': 0.15, 'pad': 0.05}
        cbar_args.update(cbar_style)

        cb = plt.colorbar(cont, **cbar_args)

        # plot cone of influence
        if self.coi is not None:
            ax.plot(self.time, self.coi, 'k--')

        if yticks is not None:
            ax.set_yticks(yticks)
            ax.yaxis.set_major_formatter(ScalarFormatter())
            ax.yaxis.set_major_formatter(FormatStrFormatter('%g'))

        if title is not None:
            ax.set_title(title)

        if ylim is None:
            ylim = [np.min(y_axis), np.min([np.max(y_axis), np.max(self.coi)])]

        ax.fill_between(self.time, self.coi, np.max(self.coi), color='white', alpha=0.5)

        # plot significance levels
        if self.signif_qs is not None:
            signif_method_label = {
                'ar1': 'AR(1)',
            }
            signif_scal = self.signif_qs.scalogram_list[0]
            signif_boundary = self.amplitude.T / signif_scal.amplitude.T
            ax.contour(
                self.time, y_axis, signif_boundary, [-99, 1],
                colors=signif_clr,
                linestyles=signif_linestyles,
                linewidths=signif_linewidths,
            )

        ax.set_xlabel(xlabel)
        ax.set_ylabel(ylabel)

        if xlim is not None:
            ax.set_xlim(xlim)

        ax.set_ylim(ylim)

        if 'fig' in locals():
            if 'path' in savefig_settings:
                plotting.savefig(fig, savefig_settings)
            else:
                if not mute:
                    plotting.showfig(fig)
            return fig, ax
        else:
            return ax

    def signif_test(self, number=200, method='ar1', seed=None, qs=[0.95],
                    settings=None):
        new = self.copy()
        surr = self.timeseries.surrogates(
            number=number, seed=seed, method=method, settings=settings
        )
        surr_scal = surr.wavelet(method=self.wave_method, settings=self.wave_args)

        if len(qs) > 1:
            raise ValueError('qs should be a list with size 1!')

        new.signif_qs = surr_scal.quantiles(qs=qs)
        new.signif_method = method

        return new


class Coherence:
    def __init__(self, frequency, time, coherence, phase, coi=None, timeseries1=None, timeseries2=None, signif_qs=None, signif_method=None):
        self.frequency = np.array(frequency)
        self.time = np.array(time)
        self.coherence = np.array(coherence)
        if coi is not None:
            self.coi = np.array(coi)
        else:
            self.coi = waveutils.make_coi(self.time, Neff=Neff)
        self.phase = np.array(phase)
        self.timeseries1 = timeseries1
        self.timeseries2 = timeseries2
        self.signif_qs = signif_qs
        self.signif_method = signif_method

    def copy(self):
        return deepcopy(self)

    def plot(self, xlabel='Time', ylabel='Period', title=None, figsize=[10, 8],
             ylim=None, xlim=None, in_period=True, yticks=None, mute=False,
             contourf_style={}, phase_style={}, cbar_style={}, savefig_settings={}, ax=None,
             signif_clr='white', signif_linestyles='-', signif_linewidths=1,
             under_clr='ivory', over_clr='black', bad_clr='dimgray'):
        ''' Plot the wavelet coherence result

        Args
        ----

        figsize : list
            a list of two integers indicating the figure size

        title : str
            the title for the figure

        savefig_settings : dict
            the dictionary of arguments for plt.savefig(); some notes below:
            - "path" must be specified; it can be any existed or non-existed path,
              with or without a suffix; if the suffix is not given in "path", it will follow "format"
            - "format" can be one of {"pdf", "eps", "png", "ps"}
        '''
        if ax is None:
            fig, ax = plt.subplots(figsize=figsize)

        if in_period:
            y_axis = 1/self.frequency
            if ylabel is None:
                ylabel = 'Period'

            if yticks is None:
                yticks_default = np.array([0.1, 0.2, 0.5, 1, 2, 5, 10, 20, 50, 100, 200, 500, 1000, 2000, 5000])
                mask = (yticks_default >= np.min(y_axis)) & (yticks_default <= np.max(y_axis))
                yticks = yticks_default[mask]
        else:
            y_axis = self.frequency
            if ylabel is None:
                ylabel = 'Frequency'

        # plot coherence amplitude
        contourf_args = {
            'cmap': 'magma',
            'origin': 'lower',
            'levels': np.linspace(0, 1, 11),
        }
        contourf_args.update(contourf_style)

        cmap = cm.get_cmap(contourf_args['cmap'])
        cmap.set_under(under_clr)
        cmap.set_over(over_clr)
        cmap.set_bad(bad_clr)
        contourf_args['cmap'] = cmap

        cont = ax.contourf(self.time, y_axis, self.coherence.T, **contourf_args)

        # plot significance levels
        if self.signif_qs is not None:
            signif_method_label = {
                'ar1': 'AR(1)',
            }
            signif_coh = self.signif_qs.scalogram_list[0]
            signif_boundary = self.coherence.T / signif_coh.amplitude.T
            ax.contour(
                self.time, y_axis, signif_boundary, [-99, 1],
                colors=signif_clr,
                linestyles=signif_linestyles,
                linewidths=signif_linewidths,
            )

        # plot colorbar
        cbar_args = {
            'drawedges': False,
            'orientation': 'vertical',
            'fraction': 0.15,
            'pad': 0.05,
            'ticks': np.linspace(0, 1, 11)
        }
        cbar_args.update(cbar_style)

        cb = plt.colorbar(cont, **cbar_args)

        # plot cone of influence
        ax.set_yscale('log', nonposy='clip')
        ax.plot(self.time, self.coi, 'k--')

        if ylim is None:
            ylim = [np.min(y_axis), np.min([np.max(y_axis), np.max(self.coi)])]

        ax.fill_between(self.time, self.coi, np.max(self.coi), color='white', alpha=0.5)

        if yticks is not None:
            ax.set_yticks(yticks)
            ax.yaxis.set_major_formatter(ScalarFormatter())
            ax.yaxis.set_major_formatter(FormatStrFormatter('%g'))

        ax.set_xlabel(xlabel)
        ax.set_ylabel(ylabel)

        # plot phase
        dt = np.max([int(np.median(np.diff(self.time))), 1])
        phase_args = {'pt': 0.5, 'skip_x': 10*dt, 'skip_y': 5*dt, 'scale': 30, 'width': 0.004}
        phase_args.update(phase_style)

        pt = phase_args['pt']
        skip_x = phase_args['skip_x']
        skip_y = phase_args['skip_y']
        scale = phase_args['scale']
        width = phase_args['width']

        phase = np.copy(self.phase)

        if self.signif_qs is None:
            phase[self.coherence < pt] = np.nan
        else:
            phase[signif_boundary.T < 1] = np.nan

        X, Y = np.meshgrid(self.time, 1/self.frequency)
        U, V = np.cos(phase).T, np.sin(phase).T

        ax.quiver(X[::skip_y, ::skip_x], Y[::skip_y, ::skip_x],
                  U[::skip_y, ::skip_x], V[::skip_y, ::skip_x],
                  scale=scale, width=width, zorder=99)

        ax.set_ylim(ylim)

        if xlim is not None:
            ax.set_xlim(xlim)

        if title is not None:
            ax.set_title(title)

        if 'fig' in locals():
            if 'path' in savefig_settings:
                plotting.savefig(fig, savefig_settings)
            else:
                if not mute:
                    plotting.showfig(fig)
            return fig, ax
        else:
            return ax

    def signif_test(self, number=200, method='ar1', seed=None, qs=[0.95], settings=None, mute_pbar=False):
        new = self.copy()
        surr1 = self.timeseries1.surrogates(
            number=number, seed=seed, method=method, settings=settings
        )
        surr2 = self.timeseries2.surrogates(
            number=number, seed=seed, method=method, settings=settings
        )

        cohs = []
        for i in tqdm(range(number), desc='Performing wavelet coherence on surrogate pairs', position=0, leave=True, disable=mute_pbar):
            coh_tmp = surr1.series_list[i].wavelet_coherence(surr2.series_list[i])
            cohs.append(coh_tmp.coherence)

        cohs = np.array(cohs)

        ne, nf, nt = np.shape(cohs)

        coh_qs = np.ndarray(shape=(np.size(qs), nf, nt))
        for i in range(nf):
            for j in range(nt):
                coh_qs[:,i,j] = mquantiles(cohs[:,i,j], qs)

        scal_list = []
        for i, amp in enumerate(coh_qs):
            scal_tmp = Scalogram(frequency=self.frequency, time=self.time, amplitude=amp, coi=self.coi, label=f'{qs[i]*100:g}%')
            scal_list.append(scal_tmp)

        new.signif_qs = MultipleScalogram(scalogram_list=scal_list)
        new.signif_method = method

        return new

class MultipleSeries:
    def __init__(self, series_list):
        self.series_list = series_list

    def copy(self):
        return deepcopy(self)

    def standardize(self):
        new=self.copy()
        for idx,item in enumerate(new.series_list):
            s=item.copy()
            v_mod=tsutils.standardize(item.value)[0]
            s.value=v_mod
            new.series_list[idx]=s
        return new
<<<<<<< HEAD
=======

    def mssa(self, M, MC=1000, f=0.3):
        data = []
        for val in self.series_list:
            data.append(val.value)
        data = np.transpose(np.asarray(data))


        deval, eig_vec, q05, q95, PC, RC = decomposition.mssa(data, M=M, MC=MC, f=f)
        res = {'deval': deval, 'eig_vec': eig_vec, 'q05': q05, 'q95': q95, 'PC': PC, 'RC': RC}
        return res

    def pca(self):
        data = []
        for val in self.series_list:
            data.append(val.value)
        a = len(data[0])
        r = data[1:]
        flag = all (len(v)==a for v in r)
        if flag==False:
            print('All Time Series should be of same length')
            return
        data = np.transpose(np.asarray(data))
        res = decomposition.pca(data)
        return res
>>>>>>> 5d4b7d05
    
    def detrend(self,method='emd',**kwargs):
        new=self.copy()
        for idx,item in enumerate(new.series_list):
            s=item.copy()
            v_mod=tsutils.detrend(item.value,x=item.time,method=method,**kwargs)
            s.value=v_mod
            new.series_list[idx]=s
        return new

    def spectral(self, method='wwz', settings={}, mute_pbar=False):
        settings = {} if settings is None else settings.copy()
        if method in ['wwz', 'lomb_scargle'] and 'freq' not in settings.keys():
            res=[]
            for s in(self.series_list):
                c=np.mean(np.diff(s.value))
                res.append(c)
            res=np.array(res)
            idx = np.argmin(res)
            ts=self.series_list[idx].time
            freq=waveutils.make_freq_vector(ts)
            settings.update({'freq':freq})
        psd_list = []
        for s in tqdm(self.series_list, desc='Performing spectral analysis on surrogates', position=0, leave=True, disable=mute_pbar):
            psd_tmp = s.spectral(method=method, settings=settings)
            psd_list.append(psd_tmp)

        psds = MultiplePSD(psd_list=psd_list)

        return psds

    def wavelet(self, method='wwz', settings={}, mute_pbar=False):
        settings = {} if settings is None else settings.copy()

        scal_list = []
        for s in tqdm(self.series_list, desc='Performing wavelet analysis on surrogates', position=0, leave=True, disable=mute_pbar):
            scal_tmp = s.wavelet(method=method, settings=settings)
            scal_list.append(scal_tmp)

        scals = MultipleScalogram(scalogram_list=scal_list)

        return scals

    def plot(self, figsize=[10, 4],
             marker=None, markersize=None, color=None,
             linestyle=None, linewidth=None,
             label=None, xlabel=None, ylabel=None, title=None,
             legend=True, plot_kwargs=None, lgd_kwargs=None,
             savefig_settings=None, ax=None, mute=False):

        savefig_settings = {} if savefig_settings is None else savefig_settings.copy()
        plot_kwargs = {} if plot_kwargs is None else plot_kwargs.copy()
        lgd_kwargs = {} if lgd_kwargs is None else lgd_kwargs.copy()

        if ax is None:
            fig, ax = plt.subplots(figsize=figsize)

        for s in self.series_list:
            ax = s.plot(
                figsize=figsize, marker=marker, markersize=markersize, color=color, linestyle=linestyle,
                linewidth=linewidth, label=label, xlabel=xlabel, ylabel=ylabel, title=title,
                legend=False, plot_kwargs=plot_kwargs, ax=ax,
            )

        if 'fig' in locals():
            if 'path' in savefig_settings:
                plotting.savefig(fig, savefig_settings)
            else:
                if not mute:
                    plotting.showfig(fig)
            return fig, ax
        else:
            return ax


class SurrogateSeries(MultipleSeries):
    def __init__(self, series_list, surrogate_method=None, surrogate_args=None):
        self.series_list = series_list
        self.surrogate_method = surrogate_method
        self.surrogate_args = surrogate_args

class MultiplePSD:
    def __init__(self, psd_list):
        self.psd_list = psd_list

    def copy(self):
        return deepcopy(self)

    def quantiles(self, qs=[0.05, 0.5, 0.95], lw=[0.5, 1.5, 0.5]):
        if self.psd_list[0].timeseries is not None:
            period_unit = self.psd_list[0].timeseries.time_unit

        freq = np.copy(self.psd_list[0].frequency)
        amps = []
        for psd in self.psd_list:
            if not np.array_equal(psd.frequency, freq):
                raise ValueError('Frequency axis not consistent across the PSD list!')

            amps.append(psd.amplitude)

        amps = np.array(amps)
        amp_qs = mquantiles(amps, qs, axis=0)

        psd_list = []
        for i, amp in enumerate(amp_qs):
            psd_tmp = PSD(frequency=freq, amplitude=amp, label=f'{qs[i]*100:g}%', plot_kwargs={'color': 'gray', 'lw': lw[i]}, period_unit=period_unit)
            psd_list.append(psd_tmp)

        psds = MultiplePSD(psd_list=psd_list)
        return psds

    def plot(self, figsize=[10, 4], in_loglog=True, in_period=True, xlabel=None, ylabel='Amplitude', title=None,
             xlim=None, ylim=None, savefig_settings=None, ax=None, xticks=None, yticks=None, plot_legend=True,
             plot_kwargs=None, lgd_kwargs=None, mute=False):

        savefig_settings = {} if savefig_settings is None else savefig_settings.copy()
        plot_kwargs = {} if plot_kwargs is None else plot_kwargs.copy()
        lgd_kwargs = {} if lgd_kwargs is None else lgd_kwargs.copy()

        if ax is None:
            fig, ax = plt.subplots(figsize=figsize)

        for psd in self.psd_list:
            tmp_plot_kwargs = {}
            if psd.plot_kwargs is not None:
                tmp_plot_kwargs.update(psd.plot_kwargs)
            tmp_plot_kwargs.update(plot_kwargs)
            ax = psd.plot(
                figsize=figsize, in_loglog=in_loglog, in_period=in_period, xlabel=xlabel, ylabel=ylabel,
                title=title, xlim=xlim, ylim=ylim, savefig_settings=savefig_settings, ax=ax,
                xticks=xticks, yticks=yticks, plot_legend=plot_legend, plot_kwargs=tmp_plot_kwargs, lgd_kwargs=lgd_kwargs,
            )

        if title is not None:
            ax.set_title(title)

        if 'fig' in locals():
            if 'path' in savefig_settings:
                plotting.savefig(fig, savefig_settings)
            else:
                if not mute:
                    plotting.showfig(fig)
            return fig, ax
        else:
            return ax

    def plot_envelope(self, figsize=[10, 4], qs=[0.025, 0.5, 0.975],
             in_loglog=True, in_period=True, xlabel=None, ylabel='Amplitude', title=None,
             xlim=None, ylim=None, savefig_settings=None, ax=None, xticks=None, yticks=None, plot_legend=True,
             curve_clr=sns.xkcd_rgb['pale red'], curve_lw=3, shade_clr=sns.xkcd_rgb['pale red'], shade_alpha=0.3, shade_label=None,
             lgd_kwargs=None, mute=False, members_plot_num=10, members_alpha=0.3, members_lw=1, seed=None):
        savefig_settings = {} if savefig_settings is None else savefig_settings.copy()
        lgd_kwargs = {} if lgd_kwargs is None else lgd_kwargs.copy()

        if ax is None:
            fig, ax = plt.subplots(figsize=figsize)

        if members_plot_num > 0:
            if seed is not None:
                np.random.seed(seed)

            npsd = np.size(self.psd_list)
            random_draw_idx = np.random.choice(npsd, members_plot_num)

            for idx in random_draw_idx:
                self.psd_list[idx].plot(
                    in_loglog=in_loglog, in_period=in_period, xlabel=xlabel, ylabel=ylabel,
                    xlim=xlim, ylim=ylim, xticks=xticks, yticks=yticks, ax=ax, color='gray', alpha=members_alpha,
                    zorder=99, linewidth=members_lw,
                )
            ax.plot(np.nan, np.nan, color='gray', label=f'example members (n={members_plot_num})')

        psd_qs = self.quantiles(qs=qs)
        psd_qs.psd_list[1].plot(
            in_loglog=in_loglog, in_period=in_period, xlabel=xlabel, ylabel=ylabel, linewidth=curve_lw,
            xlim=xlim, ylim=ylim, xticks=xticks, yticks=yticks, ax=ax, color=curve_clr, zorder=100
        )


        if in_period:
            x_axis = 1/psd_qs.psd_list[0].frequency
        else:
            x_axis = psd_qs.psd_list[0].frequency

        if shade_label is None:
            shade_label = f'{psd_qs.psd_list[0].label}-{psd_qs.psd_list[-1].label}'

        ax.fill_between(
            x_axis, psd_qs.psd_list[0].amplitude, psd_qs.psd_list[-1].amplitude,
            color=shade_clr, alpha=shade_alpha, edgecolor=shade_clr, label=shade_label,
        )

        if title is not None:
            ax.set_title(title)

        if plot_legend:
            lgd_args = {'frameon': False}
            lgd_args.update(lgd_kwargs)
            ax.legend(**lgd_args)

        if 'fig' in locals():
            if 'path' in savefig_settings:
                plotting.savefig(fig, savefig_settings)
            else:
                if not mute:
                    plotting.showfig(fig)
            return fig, ax
        else:
            return ax


class MultipleScalogram:
    def __init__(self, scalogram_list):
        self.scalogram_list = scalogram_list

    def copy(self):
        return deepcopy(self)

    def quantiles(self, qs=[0.05, 0.5, 0.95]):
        freq = np.copy(self.scalogram_list[0].frequency)
        time = np.copy(self.scalogram_list[0].time)
        coi = np.copy(self.scalogram_list[0].coi)
        amps = []
        for scal in self.scalogram_list:
            if not np.array_equal(scal.frequency, freq):
                raise ValueError('Frequency axis not consistent across the scalogram list!')

            if not np.array_equal(scal.time, time):
                raise ValueError('Time axis not consistent across the scalogram list!')

            amps.append(scal.amplitude)

        amps = np.array(amps)
        ne, nf, nt = np.shape(amps)
        amp_qs = np.ndarray(shape=(np.size(qs), nf, nt))

        for i in range(nf):
            for j in range(nt):
                amp_qs[:,i,j] = mquantiles(amps[:,i,j], qs)

        scal_list = []
        for i, amp in enumerate(amp_qs):
            scal_tmp = Scalogram(frequency=freq, time=time, amplitude=amp, coi=coi, label=f'{qs[i]*100:g}%')
            scal_list.append(scal_tmp)

        scals = MultipleScalogram(scalogram_list=scal_list)
        return scals


class Lipd:
    def __init__(self, query=False, query_args={}, usr_path=None, lipd_dict=None):
        self.plot_default = {'ice/rock': ['#FFD600','h'],
                'coral': ['#FF8B00','o'],
                'documents':['k','p'],
                'glacier ice':['#86CDFA', 'd'],
                'hybrid': ['#00BEFF','*'],
                'lake sediment': ['#4169E0','s'],
                'marine sediment': ['#8A4513', 's'],
                'sclerosponge' : ['r','o'],
                'speleothem' : ['#FF1492','d'],
                'wood' : ['#32CC32','^'],
                'mollusk shells' : ['#FFD600','h'],
                'peat' : ['#2F4F4F','*'],
                'other':['k','o']}
       
        #check that query has matching terms            
        if query==True and bool(query_args)==False:
            raise ValueError('When query is set to true, you must define query terms')
        if query==False and usr_path==None and lipd_dict==None:
            usr_path==''
        
        #deal with the query dictionary
        if query==True and bool(query_args)==True:
            if 'archiveType' in query_args.keys():
                archiveType=query_args['archiveType']
                if type(archiveType) == str:
                    archiveType=lipdutils.pre_process_str(archiveType)
                    archiveType=[archiveType]
                else: 
                    archiveType=lipdutils.pre_process_list(archiveType)
                availableType=lipdutils.whatArchives(print_response=False)
                availableTypeP=lipdutils.pre_process_list(availableType)
                res=[]
                for item in archiveType:
                    indices = [i for i, x in enumerate(availableTypeP) if x == item]
                if len(indices)!=0:
                    res.append(np.array(availableType)[indices].tolist())
                res=np.unique(np.array(res)).tolist()
                if len(res)==0:
                    archiveType = [ ]
                else:
                    archiveType=res
            else:
                archiveType = [ ]
            
            if 'proxyObsType' in query_args.keys():
                proxyObsType=query_args['proxyObsType']
                if type(proxyObsType) == str:
                    proxyObsType=lipdutils.pre_process_str(proxyObsType)
                    proxyObsType=[proxyObsType]
                else:
                    proxyObsType=lipdutils.pre_process_list(proxyObsType)
                availableProxy=lipdutils.whatProxyObservations(print_response=False)
                availableProxyP=lipdutils.pre_process_list(availableProxy)
                res=[]
                for item in proxyObsType:
                    indices = [i for i, x in enumerate(availableProxyP) if x == item]
                if len(indices)!=0:
                    res.append(np.array(availableProxy)[indices].tolist())
                res=np.unique(np.array(res)).tolist()
                if len(res)==0:
                    proxyObsType = [ ]
                else:
                    proxyObsType=res
            else:
                proxyObsType=[ ]
                
            if 'infVarType' in query_args.keys():
                infVarType=query_args['infVarType']
            else:
                infVarType=[ ]
            if 'sensorGenus' in query_args.keys():
                sensorGenus = query_args['sensorGenus']
            else:
                sensorGenus = [ ]
            if 'sensorSpecies' in query_args.keys():
                sensorSpecies = query_args['sensorSpecies']
            else:
                sensorSpecies=[ ]
            if 'interpName' in query_args.keys():
                interpName = query_args['interpName']
            else:
                interpName=[ ]
            if 'interpDetail' in query_args.keys():
                interpDetail = query_args['interpDetail']
            else:
                interpDetail = [ ]
            if 'ageUnits' in query_args.keys():
                ageUnits = query_args['ageUnits']
            else:
                ageUnits = [ ]
            if 'ageBound' in query_args.keys():
                ageBound = query_args['ageBound']
            else:
                ageBound=[ ]
            if 'ageBoundType' in query_args.keys():
                ageBoundType = query_args['ageBoundType']
            else:
                ageBoundType = [ ]
            if 'recordLength' in query_args.keys():
                recordLength = query_args['recordLength']
            else:
                recordLength = [ ]
            if 'resolution' in query_args.keys():
                resolution = query_args['resolution']
            else:
                resolution = [ ]
            if 'lat' in query_args.keys():
                lat = query_args['lat']
            else:
                lat = [ ]
            if 'lon' in query_args.keys():
                lon = query_args['lon']
            else:
                lon = [ ]
            if 'alt' in query_args.keys():
                alt = query_args['alt']
            else:
                alt= [ ]
            if 'download_folder' in query_args.keys():
                download_folder = query_args['download_folder']
            else:
                download_folder=os.getcwd()+'/'
            
            lipdutils.queryLinkedEarth(archiveType=archiveType, proxyObsType=proxyObsType, infVarType = infVarType, sensorGenus=sensorGenus,
                    sensorSpecies=sensorSpecies, interpName =interpName, interpDetail =interpDetail, ageUnits = ageUnits,
                    ageBound = ageBound, ageBoundType = ageBoundType, recordLength = recordLength, resolution = resolution,
                    lat = lat, lon = lon, alt = alt, print_response = False, download_lipd = True,
                    download_folder = download_folder)
            
            D_query = lpd.readLipd(download_folder)
            if 'archiveType' in D_query.keys():
                D_query={D_query['dataSetName']:D_query}
        else:
            D_query={}
        #prepare the dictionaries for all possible scenarios
        if usr_path!=None:
            D_path = lpd.readLipd(usr_path)
            #make sure that it's more than one
            if 'archiveType' in D_path.keys():
                D_path={D_path['dataSetName']:D_path}
        else:
            D_path={}
        if lipd_dict!=None:
            D_dict=lipd_dict
            if 'archiveType' in D_dict.keys():
                D_dict={D_dict['dataSetName']:D_dict}
        else:
            D_dict={}
        
        #assemble
        self.lipd={}
        self.lipd.update(D_query)
        self.lipd.update(D_path)
        self.lipd.update(D_dict)
            
    def __repr__(self):
        return str(self.__dict__)
    
    def copy(self):
        return deepcopy(self)
    
    def to_tso(self):
        ts_list=lpd.extractTs(self.__dict__['lipd'])
        return ts_list
    
    def extract(self,dataSetName):
        new = self.copy()
        try:
            dict_out=self.__dict__['lipd'][dataSetName]
            new.lipd=dict_out
        except:
            pass
        
        return new 
        
    def mapAllArchive(self, projection = 'Robinson', proj_default = True,
           background = True,borders = False, rivers = False, lakes = False,
           figsize = None, ax = None, marker=None, color=None, 
           markersize = None, scatter_kwargs=None,
           legend=True, lgd_kwargs=None, savefig_settings=None, mute=False):
        
        #get the information from the LiPD dict
        lat=[]
        lon=[]
        archiveType=[]
        
        for idx, key in enumerate(self.lipd):
            d = self.lipd[key]
            lat.append(d['geo']['geometry']['coordinates'][1])
            lon.append(d['geo']['geometry']['coordinates'][0])
            archiveType.append(lipdutils.LipdToOntology(d['archiveType']).lower())
        
        # make sure criteria is in the plot_default list
        for idx,val in enumerate(archiveType):
            if val not in self.plot_default.keys():
                archiveType[idx] = 'other'
        
        if markersize is not None:
            scatter_kwargs.update({'markersize': markersize})
        
        if marker==None:
            marker=[]
            for item in archiveType:
                marker.append(self.plot_default[item][1])
        
        if color==None:
            color=[]
            for item in archiveType:
                color.append(self.plot_default[item][0])
        
        res = mapping.map_all(lat=lat, lon=lon, criteria=archiveType,
                              marker=marker, color =color,
                              projection = projection, proj_default = proj_default,
                              background = background,borders = borders, 
                              rivers = rivers, lakes = lakes,
                              figsize = figsize, ax = ax, 
                              scatter_kwargs=scatter_kwargs, legend=legend,
                              lgd_kwargs=lgd_kwargs,savefig_settings=savefig_settings,
                              mute=mute)
        
        return res
    
    def mapNearRecord():
        
        res={}
        
        return res

        
class LipdSeries(Series):
    def __init__(self, tso):
        if type(tso) is list:
            self.lipd_ts=lipdutils.getTs(tso)
        else:
            self.lipd_ts=tso        
                    
        self.plot_default = {'ice/rock': ['#FFD600','h'],
                'coral': ['#FF8B00','o'],
                'documents':['k','p'],
                'glacier ice':['#86CDFA', 'd'],
                'hybrid': ['#00BEFF','*'],
                'lake sediment': ['#4169E0','s'],
                'marine sediment': ['#8A4513', 's'],
                'sclerosponge' : ['r','o'],
                'speleothem' : ['#FF1492','d'],
                'wood' : ['#32CC32','^'],
                'molluskshells' : ['#FFD600','h'],
                'peat' : ['#2F4F4F','*'],
                'other':['k','o']}
    
        time, label= lipdutils.checkTimeAxis(self.lipd_ts)
        if label=='age':
            time_name='Age'
            if 'ageUnits' in self.lipd_ts.keys():
                time_unit=self.lipd_ts['ageUnits']
            else:
                time_unit=None
        elif label=='year':
            time_name='Year'
            if 'yearUnits' in self.lipd_ts.keys():
                time_unit=self.lipd_ts['yearUnits']
            else:
                time_unit=None
    
        value=np.array(self.lipd_ts['paleoData_values'],dtype='float64')
        #Remove NaNs
        ys_tmp=np.copy(value)
        value=value[~np.isnan(ys_tmp)]
        time=time[~np.isnan(ys_tmp)]
        value_name=self.lipd_ts['paleoData_variableName']
        if 'paleoData_units' in self.lipd_ts.keys():
            value_unit=self.lipd_ts['paleoData_units']
        else:
            value_unit=None
        label=self.lipd_ts['dataSetName']
        super(LipdSeries,self).__init__(time=time,value=value,time_name=time_name,
             time_unit=time_unit,value_name=value_name,value_unit=value_unit,
             label=label)
        
    def copy(self):
        return deepcopy(self)
    
    def chronEnsembleToPaleo(self,D,modelNumber=None,tableNumber=None):
        #get the corresponding LiPD
        dataSetName=self.lipd_ts['dataSetName']
        if type(D) is dict:
            try:
                lipd=D[dataSetName]
            except:
                lipd=D
        else:
            a=D.extract(dataSetName)
            lipd=a.__dict__['lipd']
        #Look for the ensemble and get values
        csv_dict=lpd.getCsv(lipd)
        chron,paleo = lipdutils.isEnsemble(csv_dict)
        if len(chron)==0:
            raise ValueError("No ChronMeasurementTables available")
        elif len(chron)>1:
            if modelNumber==None or tableNumber==None:
                csvName=lipdutils.whichEnsemble(chron)
            else:
                str1='model'+str(modelNumber)
                str2='ensemble'+str(tableNumber)
                for item in chron:
                    if str1 in item and str2 in item:
                        csvName=item
            depth, ensembleValues =lipdutils.getEnsemble(csv_dict,csvName)
        else:    
            depth, ensembleValues =lipdutils.getEnsemble(csv_dict,chron[0])
        #make sure it's sorted
        sort_ind = np.argsort(depth)
        depth=list(np.array(depth)[sort_ind])
        ensembleValues=ensembleValues[sort_ind,:]
        #Map to paleovalues
        key=[]
        for item in self.lipd_ts.keys():
            if 'depth' in item and 'Units' not in item:
                key.append(item)
        key=key[0]
        ds= np.array(self.lipd_ts[key],dtype='float64')
        ys= np.array(self.lipd_ts['paleoData_values'],dtype='float64')
        #Remove NaNs
        ys_tmp=np.copy(ys)
        ds=ds[~np.isnan(ys_tmp)]
        ensembleValuestoPaleo=lipdutils.mapAgeEnsembleToPaleoData(ensembleValues, depth, ds)
        #create multipleseries
        s_list=[]
        for s in ensembleValuestoPaleo.T:
            s_tmp=Series(time=s,value=self.value)
            s_list.append(s_tmp)
        
        ms = MultipleSeries(series_list=s_list)
        
        return ms
    
    def map(self,projection = 'Orthographic', proj_default = True,
           background = True,borders = False, rivers = False, lakes = False,
           figsize = None, ax = None, marker=None, color=None, 
           markersize = None, scatter_kwargs=None,
           legend=True, lgd_kwargs=None, savefig_settings=None, mute=False):

        #get the information from the timeseries
        lat=[self.lipd_ts['geo_meanLat']]
        lon=[self.lipd_ts['geo_meanLon']]
        archiveType=lipdutils.LipdToOntology(self.lipd_ts['archiveType'])
        
        # make sure criteria is in the plot_default list
        if archiveType not in self.plot_default.keys():
            archiveType = 'other'
        
        if markersize is not None:
            scatter_kwargs.update({'markersize': markersize})
        
        if marker==None:
            marker= self.plot_default[archiveType][1]
        
        if color==None:
            color=self.plot_default[archiveType][0]
        
        if proj_default==True:
            proj1={'central_latitude':lat[0],
                   'central_longitude':lon[0]}
            proj2={'central_latitude':lat[0]}
            proj3={'central_longitude':lon[0]}

        archiveType=[archiveType] #list so it will work with map_all
        marker=[marker]
        color=[color]
        
        if proj_default==True:
            
            try:
                res = mapping.map_all(lat=lat, lon=lon, criteria=archiveType,
                              marker=marker, color =color,
                              projection = projection, proj_default = proj1,
                              background = background,borders = borders, 
                              rivers = rivers, lakes = lakes,
                              figsize = figsize, ax = ax, 
                              scatter_kwargs=scatter_kwargs, legend=legend,
                              lgd_kwargs=lgd_kwargs,savefig_settings=savefig_settings,
                              mute=mute)
            
            except:
                try:
                    res = mapping.map_all(lat=lat, lon=lon, criteria=archiveType,
                              marker=marker, color =color,
                              projection = projection, proj_default = proj3,
                              background = background,borders = borders, 
                              rivers = rivers, lakes = lakes,
                              figsize = figsize, ax = ax, 
                              scatter_kwargs=scatter_kwargs, legend=legend,
                              lgd_kwargs=lgd_kwargs,savefig_settings=savefig_settings,
                              mute=mute)
                except:
                    res = mapping.map_all(lat=lat, lon=lon, criteria=archiveType,
                              marker=marker, color =color,
                              projection = projection, proj_default = proj2,
                              background = background,borders = borders, 
                              rivers = rivers, lakes = lakes,
                              figsize = figsize, ax = ax, 
                              scatter_kwargs=scatter_kwargs, legend=legend,
                              lgd_kwargs=lgd_kwargs,savefig_settings=savefig_settings,
                              mute=mute)
            
        else:
            res = mapping.map_all(lat=lat, lon=lon, criteria=archiveType,
                              marker=marker, color =color,
                              projection = projection, proj_default = proj_default,
                              background = background,borders = borders, 
                              rivers = rivers, lakes = lakes,
                              figsize = figsize, ax = ax, 
                              scatter_kwargs=scatter_kwargs, legend=legend,
                              lgd_kwargs=lgd_kwargs,savefig_settings=savefig_settings,
                              mute=mute)
        return res
        
        
    
    
        

    <|MERGE_RESOLUTION|>--- conflicted
+++ resolved
@@ -39,31 +39,31 @@
 class Series:
     def __init__(self, time, value, time_name=None, time_unit=None, value_name=None, value_unit=None, label=None):
         """Create a pyleoSeries object
-        
+
         Args
         ----
-        
+
         time : list or numpy.array
             Time values for the time series
-        
+
         value : list of numpy.array
             ordinate values for the time series
-        
+
         time_name : string
             Name of the time vector (e.g., 'Age').
             Default is None. This is used to label the time axis on plots
-        
+
         time_unit : string
             Units for the time vector (e.g., 'yr B.P.').
             Default is None
-        
+
         value_name : string
             Name of the value vector (e.g., 'temperature')
             Default is None
-            
+
         value_unit : string
             Units for the value vector (e.g., 'deg C')
-        
+
         label : string
             Name of the time series (e.g., 'Nino 3.4')
         """
@@ -108,21 +108,21 @@
 
         msg = print(tabulate(table, headers='keys'))
         return f'Length: {np.size(self.time)}'
-    
+
     def stats(self):
         """ Compute basic statistics for the time series
-        
+
         Args
         ----
-        
+
         ts: pyleoclim Series Object
-        
+
         Returns
         -------
-       
-        res : dictionary 
+
+        res : dictionary
             Contains the mean, median, minimum value, maximum value, standard
-            deviation, and interquartile range for the Series. 
+            deviation, and interquartile range for the Series.
 
         """
         mean, median, min_, max_, std, IQR = tsutils.simple_stats(self.value)
@@ -332,46 +332,46 @@
         v_mod = tsutils.standardize(self.value)[0]
         new.value = v_mod
         return new
-    
+
     def segment(self, factor=10):
         """Gap detection
-        
+
         This function segments a timeseries into n number of parts following a gap
             detection algorithm. The rule of gap detection is very simple:
             we define the intervals between time points as dts, then if dts[i] is larger than factor * dts[i-1],
             we think that the change of dts (or the gradient) is too large, and we regard it as a breaking point
             and divide the time series into two segments here
-        
+
         Args
         ----
-        
-        ts : pyleoclim Series 
-        
+
+        ts : pyleoclim Series
+
         factor : float
             The factor that adjusts the threshold for gap detection
-        
+
         Returns
         -------
-        
+
         res : pyleoclim MultipleSeries Object or pyleoclim Series Object
             If gaps were detected, returns the segments in a MultipleSeries object,
-            else, returns the original timeseries. 
-        
+            else, returns the original timeseries.
+
         """
         seg_y, seg_t, n_segs = tsutils.ts2segments(self.value,self.time,factor=factor)
         if len(seg_y)>1:
             s_list=[]
             for idx,s in enumerate(seg_y):
-                s_tmp=Series(time=seg_t[idx],value=s,time_name=self.time_name, 
+                s_tmp=Series(time=seg_t[idx],value=s,time_name=self.time_name,
                              time_unit=self.time_unit, value_name=self.value_name,
                              value_unit=self.value_unit,label=self.label)
-                s_list.append(s_tmp)  
-            res=MultipleSeries(series_list=s_list) 
+                s_list.append(s_tmp)
+            res=MultipleSeries(series_list=s_list)
         elif len(seg_y)==1:
             res=self.copy()
         else:
             raise ValueError('No timeseries detected')
-        return res 
+        return res
 
     def slice(self, timespan):
         ''' Slicing the timeseries with a timespan (tuple or list)
@@ -439,7 +439,7 @@
 
     def wavelet(self, method='wwz', settings=None, freq_method='log', freq_kwargs=None, verbose=False):
         ''' Perform wavelet analysis on the timeseries
-        
+
         cwt wavelets documented on https://pywavelets.readthedocs.io/en/latest/ref/cwt.html
         '''
         if not verbose:
@@ -574,12 +574,6 @@
                True by default, detects knee in the plot automatically
         remove : boolean
                True by default, removes all outlier points if detected
-<<<<<<< HEAD
-        figs   : boolean
-               True by default, returns all fig from tsutils
-        Returns
-        -------
-=======
        fig_knee  : boolean
                True by default, plots knee plot if true
        fig_outliers : boolean
@@ -594,7 +588,6 @@
                by default [10,4]
      Returns
      -------
->>>>>>> 5d4b7d05
         new : Series
              Time series with outliers removed if they exist
         '''
@@ -613,9 +606,9 @@
         return new
     def interp(self, method='linear', **kwargs):
         '''Interpolate a time series onto  a new  time axis
-        
+
         Available interpolation scheme includes linear and spline
-        
+
         '''
         new = self.copy()
         x_mod, v_mod = tsutils.interp(self.time,self.value,interp_type=method,**kwargs)
@@ -1176,8 +1169,6 @@
             s.value=v_mod
             new.series_list[idx]=s
         return new
-<<<<<<< HEAD
-=======
 
     def mssa(self, M, MC=1000, f=0.3):
         data = []
@@ -1203,8 +1194,7 @@
         data = np.transpose(np.asarray(data))
         res = decomposition.pca(data)
         return res
->>>>>>> 5d4b7d05
-    
+
     def detrend(self,method='emd',**kwargs):
         new=self.copy()
         for idx,item in enumerate(new.series_list):
@@ -1468,13 +1458,13 @@
                 'mollusk shells' : ['#FFD600','h'],
                 'peat' : ['#2F4F4F','*'],
                 'other':['k','o']}
-       
-        #check that query has matching terms            
+
+        #check that query has matching terms
         if query==True and bool(query_args)==False:
             raise ValueError('When query is set to true, you must define query terms')
         if query==False and usr_path==None and lipd_dict==None:
             usr_path==''
-        
+
         #deal with the query dictionary
         if query==True and bool(query_args)==True:
             if 'archiveType' in query_args.keys():
@@ -1482,7 +1472,7 @@
                 if type(archiveType) == str:
                     archiveType=lipdutils.pre_process_str(archiveType)
                     archiveType=[archiveType]
-                else: 
+                else:
                     archiveType=lipdutils.pre_process_list(archiveType)
                 availableType=lipdutils.whatArchives(print_response=False)
                 availableTypeP=lipdutils.pre_process_list(availableType)
@@ -1498,7 +1488,7 @@
                     archiveType=res
             else:
                 archiveType = [ ]
-            
+
             if 'proxyObsType' in query_args.keys():
                 proxyObsType=query_args['proxyObsType']
                 if type(proxyObsType) == str:
@@ -1520,7 +1510,7 @@
                     proxyObsType=res
             else:
                 proxyObsType=[ ]
-                
+
             if 'infVarType' in query_args.keys():
                 infVarType=query_args['infVarType']
             else:
@@ -1577,13 +1567,13 @@
                 download_folder = query_args['download_folder']
             else:
                 download_folder=os.getcwd()+'/'
-            
+
             lipdutils.queryLinkedEarth(archiveType=archiveType, proxyObsType=proxyObsType, infVarType = infVarType, sensorGenus=sensorGenus,
                     sensorSpecies=sensorSpecies, interpName =interpName, interpDetail =interpDetail, ageUnits = ageUnits,
                     ageBound = ageBound, ageBoundType = ageBoundType, recordLength = recordLength, resolution = resolution,
                     lat = lat, lon = lon, alt = alt, print_response = False, download_lipd = True,
                     download_folder = download_folder)
-            
+
             D_query = lpd.readLipd(download_folder)
             if 'archiveType' in D_query.keys():
                 D_query={D_query['dataSetName']:D_query}
@@ -1603,23 +1593,23 @@
                 D_dict={D_dict['dataSetName']:D_dict}
         else:
             D_dict={}
-        
+
         #assemble
         self.lipd={}
         self.lipd.update(D_query)
         self.lipd.update(D_path)
         self.lipd.update(D_dict)
-            
+
     def __repr__(self):
         return str(self.__dict__)
-    
+
     def copy(self):
         return deepcopy(self)
-    
+
     def to_tso(self):
         ts_list=lpd.extractTs(self.__dict__['lipd'])
         return ts_list
-    
+
     def extract(self,dataSetName):
         new = self.copy()
         try:
@@ -1627,70 +1617,70 @@
             new.lipd=dict_out
         except:
             pass
-        
-        return new 
-        
+
+        return new
+
     def mapAllArchive(self, projection = 'Robinson', proj_default = True,
            background = True,borders = False, rivers = False, lakes = False,
-           figsize = None, ax = None, marker=None, color=None, 
+           figsize = None, ax = None, marker=None, color=None,
            markersize = None, scatter_kwargs=None,
            legend=True, lgd_kwargs=None, savefig_settings=None, mute=False):
-        
+
         #get the information from the LiPD dict
         lat=[]
         lon=[]
         archiveType=[]
-        
+
         for idx, key in enumerate(self.lipd):
             d = self.lipd[key]
             lat.append(d['geo']['geometry']['coordinates'][1])
             lon.append(d['geo']['geometry']['coordinates'][0])
             archiveType.append(lipdutils.LipdToOntology(d['archiveType']).lower())
-        
+
         # make sure criteria is in the plot_default list
         for idx,val in enumerate(archiveType):
             if val not in self.plot_default.keys():
                 archiveType[idx] = 'other'
-        
+
         if markersize is not None:
             scatter_kwargs.update({'markersize': markersize})
-        
+
         if marker==None:
             marker=[]
             for item in archiveType:
                 marker.append(self.plot_default[item][1])
-        
+
         if color==None:
             color=[]
             for item in archiveType:
                 color.append(self.plot_default[item][0])
-        
+
         res = mapping.map_all(lat=lat, lon=lon, criteria=archiveType,
                               marker=marker, color =color,
                               projection = projection, proj_default = proj_default,
-                              background = background,borders = borders, 
+                              background = background,borders = borders,
                               rivers = rivers, lakes = lakes,
-                              figsize = figsize, ax = ax, 
+                              figsize = figsize, ax = ax,
                               scatter_kwargs=scatter_kwargs, legend=legend,
                               lgd_kwargs=lgd_kwargs,savefig_settings=savefig_settings,
                               mute=mute)
-        
+
         return res
-    
+
     def mapNearRecord():
-        
+
         res={}
-        
+
         return res
 
-        
+
 class LipdSeries(Series):
     def __init__(self, tso):
         if type(tso) is list:
             self.lipd_ts=lipdutils.getTs(tso)
         else:
-            self.lipd_ts=tso        
-                    
+            self.lipd_ts=tso
+
         self.plot_default = {'ice/rock': ['#FFD600','h'],
                 'coral': ['#FF8B00','o'],
                 'documents':['k','p'],
@@ -1704,7 +1694,7 @@
                 'molluskshells' : ['#FFD600','h'],
                 'peat' : ['#2F4F4F','*'],
                 'other':['k','o']}
-    
+
         time, label= lipdutils.checkTimeAxis(self.lipd_ts)
         if label=='age':
             time_name='Age'
@@ -1718,7 +1708,7 @@
                 time_unit=self.lipd_ts['yearUnits']
             else:
                 time_unit=None
-    
+
         value=np.array(self.lipd_ts['paleoData_values'],dtype='float64')
         #Remove NaNs
         ys_tmp=np.copy(value)
@@ -1733,10 +1723,10 @@
         super(LipdSeries,self).__init__(time=time,value=value,time_name=time_name,
              time_unit=time_unit,value_name=value_name,value_unit=value_unit,
              label=label)
-        
+
     def copy(self):
         return deepcopy(self)
-    
+
     def chronEnsembleToPaleo(self,D,modelNumber=None,tableNumber=None):
         #get the corresponding LiPD
         dataSetName=self.lipd_ts['dataSetName']
@@ -1763,7 +1753,7 @@
                     if str1 in item and str2 in item:
                         csvName=item
             depth, ensembleValues =lipdutils.getEnsemble(csv_dict,csvName)
-        else:    
+        else:
             depth, ensembleValues =lipdutils.getEnsemble(csv_dict,chron[0])
         #make sure it's sorted
         sort_ind = np.argsort(depth)
@@ -1786,14 +1776,14 @@
         for s in ensembleValuestoPaleo.T:
             s_tmp=Series(time=s,value=self.value)
             s_list.append(s_tmp)
-        
+
         ms = MultipleSeries(series_list=s_list)
-        
+
         return ms
-    
+
     def map(self,projection = 'Orthographic', proj_default = True,
            background = True,borders = False, rivers = False, lakes = False,
-           figsize = None, ax = None, marker=None, color=None, 
+           figsize = None, ax = None, marker=None, color=None,
            markersize = None, scatter_kwargs=None,
            legend=True, lgd_kwargs=None, savefig_settings=None, mute=False):
 
@@ -1801,20 +1791,20 @@
         lat=[self.lipd_ts['geo_meanLat']]
         lon=[self.lipd_ts['geo_meanLon']]
         archiveType=lipdutils.LipdToOntology(self.lipd_ts['archiveType'])
-        
+
         # make sure criteria is in the plot_default list
         if archiveType not in self.plot_default.keys():
             archiveType = 'other'
-        
+
         if markersize is not None:
             scatter_kwargs.update({'markersize': markersize})
-        
+
         if marker==None:
             marker= self.plot_default[archiveType][1]
-        
+
         if color==None:
             color=self.plot_default[archiveType][0]
-        
+
         if proj_default==True:
             proj1={'central_latitude':lat[0],
                    'central_longitude':lon[0]}
@@ -1824,28 +1814,28 @@
         archiveType=[archiveType] #list so it will work with map_all
         marker=[marker]
         color=[color]
-        
+
         if proj_default==True:
-            
+
             try:
                 res = mapping.map_all(lat=lat, lon=lon, criteria=archiveType,
                               marker=marker, color =color,
                               projection = projection, proj_default = proj1,
-                              background = background,borders = borders, 
+                              background = background,borders = borders,
                               rivers = rivers, lakes = lakes,
-                              figsize = figsize, ax = ax, 
+                              figsize = figsize, ax = ax,
                               scatter_kwargs=scatter_kwargs, legend=legend,
                               lgd_kwargs=lgd_kwargs,savefig_settings=savefig_settings,
                               mute=mute)
-            
+
             except:
                 try:
                     res = mapping.map_all(lat=lat, lon=lon, criteria=archiveType,
                               marker=marker, color =color,
                               projection = projection, proj_default = proj3,
-                              background = background,borders = borders, 
+                              background = background,borders = borders,
                               rivers = rivers, lakes = lakes,
-                              figsize = figsize, ax = ax, 
+                              figsize = figsize, ax = ax,
                               scatter_kwargs=scatter_kwargs, legend=legend,
                               lgd_kwargs=lgd_kwargs,savefig_settings=savefig_settings,
                               mute=mute)
@@ -1853,28 +1843,21 @@
                     res = mapping.map_all(lat=lat, lon=lon, criteria=archiveType,
                               marker=marker, color =color,
                               projection = projection, proj_default = proj2,
-                              background = background,borders = borders, 
+                              background = background,borders = borders,
                               rivers = rivers, lakes = lakes,
-                              figsize = figsize, ax = ax, 
+                              figsize = figsize, ax = ax,
                               scatter_kwargs=scatter_kwargs, legend=legend,
                               lgd_kwargs=lgd_kwargs,savefig_settings=savefig_settings,
                               mute=mute)
-            
+
         else:
             res = mapping.map_all(lat=lat, lon=lon, criteria=archiveType,
                               marker=marker, color =color,
                               projection = projection, proj_default = proj_default,
-                              background = background,borders = borders, 
+                              background = background,borders = borders,
                               rivers = rivers, lakes = lakes,
-                              figsize = figsize, ax = ax, 
+                              figsize = figsize, ax = ax,
                               scatter_kwargs=scatter_kwargs, legend=legend,
                               lgd_kwargs=lgd_kwargs,savefig_settings=savefig_settings,
                               mute=mute)
-        return res
-        
-        
-    
-    
-        
-
-    +        return res