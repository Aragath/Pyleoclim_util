--- conflicted
+++ resolved
@@ -2225,7 +2225,7 @@
         '''
 
         new=self.copy()
-        
+
         ti, vi = tsutils.gkernel(self.value, self.value, **kwargs) # apply kernel
         new.time = ti
         new.value = vi
@@ -5626,7 +5626,7 @@
 
         Parameters
         ----------
-        
+
         mode : {'paleo','chron'}
             Whether to extract the timeseries information from the paleo tables or chron tables
 
@@ -5664,7 +5664,7 @@
 
         number : int
             the number of the timeseries object
-        
+
         mode : {'paleo','chron'}
             whether to extract the paleo or chron series.
 
@@ -6032,11 +6032,7 @@
         #create multipleseries
         s_list=[]
         for i, s in enumerate(ensembleValuestoPaleo.T):
-<<<<<<< HEAD
-            s_tmp = Series(time=s,value=self.value,verbose=i==0)
-=======
             s_tmp = Series(time=s,value=self.value, verbose=i==0)
->>>>>>> e6fa8a5f
             s_list.append(s_tmp)
 
         ens = EnsembleSeries(series_list=s_list)
