"""
The Series class describes the most basic objects in Pyleoclim. A Series is a simple `dictionary <https://docs.python.org/3/tutorial/datastructures.html#dictionaries>`_ that contains 3 things:
- a series of real-valued numbers;
- a time axis at which those values were measured/simulated ;
- optionally, some metadata about both axes, like units, labels and the like.

How to create and manipulate such objects is described in a short example below, while `this notebook <https://nbviewer.jupyter.org/github/LinkedEarth/Pyleoclim_util/blob/master/example_notebooks/pyleoclim_ui_tutorial.ipynb>`_ demonstrates how to apply various Pyleoclim methods to Series objects.
"""

import datetime as dt
import operator
import re

from ..utils import tsutils, plotting, tsmodel, tsbase, mapping, lipdutils, jsonutils
from ..utils import wavelet as waveutils
from ..utils import spectral as specutils
from ..utils import correlation as corrutils
from ..utils import causality as causalutils
from ..utils import decomposition
from ..utils import filter as filterutils

from ..core.psds import PSD
from ..core.ssares import SsaRes
from ..core.multipleseries import MultipleSeries
from ..core.scalograms import Scalogram
from ..core.coherence import Coherence
from ..core.corr import Corr
from ..core.surrogateseries import SurrogateSeries

import seaborn as sns
import matplotlib.pyplot as plt
#import matplotlib as mpl # could also from matplotlib.colors import ColorbarBase
import numpy as np
import pandas as pd

#from tabulate import tabulate
from collections import namedtuple
from copy import deepcopy
import matplotlib.colors as mcolors
import matplotlib.colorbar as mcb
import random
import csv

#from matplotlib import gridspec
import warnings
import collections
from pprint import pprint
from importlib.metadata import version


def dict2namedtuple(d):
    ''' Convert a dictionary to a namedtuple
    '''
    tupletype = namedtuple('tupletype', sorted(d))
    return tupletype(**d)

class Series:
    '''The Series class describes the most basic objects in Pyleoclim.
    A Series is a simple `dictionary <https://docs.python.org/3/tutorial/datastructures.html#dictionaries>`_ that contains 3 things:

    * value, an array of real-valued numbers;

    * time, a coordinate axis at which those values were obtained ;

    * optionally, some metadata about both axes, like units, labels and origin.

    How to create, manipulate and use such objects is described in `PyleoTutorials <https://http://linked.earth/PyleoTutorials/>`_.

    Parameters
    ----------

    time : list or numpy.array
        independent variable (t)

    value : list of numpy.array
        values of the dependent variable (y)

    time_unit : string
        Units for the time vector (e.g., 'years').
        Default is 'years'

    time_name : string
        Name of the time vector (e.g., 'Time','Age').
        Default is None. This is used to label the time axis on plots

    value_name : string
        Name of the value vector (e.g., 'temperature')
        Default is None

    value_unit : string
        Units for the value vector (e.g., 'deg C')
        Default is None

    label : string
        Name of the time series (e.g., 'Nino 3.4')
        Default is None

    log : dict
        Dictionary of tuples documentating the various transformations applied to the object
        
    lat : float
        latitude N in decimal degrees.
        
    lon : float
        longitude East in decimal degrees. Negative values will be converted to an angle in [0 , 360)
                                                                                             
    importedFrom : string
        source of the dataset. If it came from a LiPD file, this could be the datasetID property 

    archiveType : string
        climate archive, one of ....                                                                                    

    dropna : bool
        Whether to drop NaNs from the series to prevent downstream functions from choking on them
        defaults to True
        
    sort_ts : str
        Direction of sorting over the time coordinate; 'ascending' or 'descending'
        Defaults to 'ascending'
        
    verbose : bool
        If True, will print warning messages if there is any
        
    clean_ts : boolean flag
         set to True to remove the NaNs and make time axis strictly prograde with duplicated timestamps reduced by averaging the values
         Default is None (marked for deprecation)

    Examples
    --------

    Import the Southern Oscillation Index (SOI) and display a quick synopsis:

    >>> soi = pyleo.utils.load_dataset('SOI')
    >>> soi
          
    '''

    def __init__(self, time, value, time_unit=None, time_name=None, 
                 value_name=None, value_unit=None, label=None, lat=None, lon=None, 
                 importedFrom=None, archiveType = None, log=None, 
                 sort_ts = 'ascending', dropna = True, verbose=True, clean_ts=False):
        
        # ensure ndarray instances
        time = np.array(time)
        value = np.array(value)
        
        # assign time metadata if they are not provided
        if time_unit is None:
            time_unit='years'
        if time_name is None:    
            time_name='time'
        
        if log is None:
            self.log = ()
        else:
            self.log = log

        if clean_ts == True:
            if dropna == False or sort_ts == 'descending':
                warnings.warn(f'clean_ts implies dropna=True and sort_ts=ascending; provided values are {dropna, sort_ts}', UserWarning)
            else:
                dropna = True
                sort_ts ='ascending'
        elif clean_ts == False:
            pass
        else:
            raise ValueError('clean_ts should be a boolean')
        
        if dropna == True:
            value, time = tsbase.dropna(value, time, verbose=verbose)
<<<<<<< HEAD
            if len(self.log) > 0:
                if self.log[0][0] == 'dropna' and self.log[0]['applied'] == True:
                    pass # no need to clog the log with redundant information
            else:
                self.log += ({nlog+1: 'dropna', 'applied': dropna, 'verbose': verbose},)
                nlog +=1
=======
            self.log += ({len(self.log): 'dropna', 'applied': dropna, 'verbose': verbose},)
>>>>>>> 771e3f07
        elif dropna == False:
            pass
        else:
            raise ValueError('dropna should be a boolean')
            
        # if check_sorting:
        #     res, stats, sign = tsbase.resolution(time)
        #     if sign == 'mixed':
        #         warnings.warn("The Series time axis is non-monotonic, which may cause errors. Suggest applying .sort()")
            
        
        # if  sort_ts in ['ascending', 'descending']:
        #     value, time = tsbase.sort_ts(np.array(value), np.array(time),
        #                                  ascending = sort_ts == 'ascending', verbose=verbose)
        #     self.log += ({nlog+1: 'sort_ts', 'direction': sort_ts},)
            
        # else:
        #     if verbose:
        #         print("No time sorting applied")
          
        # if sort == 'auto':
        #     _, _, direction =  tsbase.time_unit_to_datum_exp_dir(time_unit)
        #     value, time = tsbase.sort_ts(np.array(value), np.array(time),
        #                                   ascending = (direction == 'prograde'),
        #                                   verbose=verbose)
        #     self.log += ({nlog+1: 'sort', 'direction': direction},)    
        if sort_ts is not None:
            if sort_ts in ['ascending', 'descending']:
                value, time = tsbase.sort_ts(value, time, verbose=verbose, 
                                             ascending = sort_ts == 'ascending')
<<<<<<< HEAD
                if len(self.log) > 1:
                    if self.log[1][1] == 'sort_ts' and self.log[1]['direction'] == 'ascending':
                        pass # no need to clog the log with redundant information
                else:
                    self.log += ({nlog+1: 'sort_ts', 'direction': sort_ts},)
=======
                self.log += ({len(self.log): 'sort_ts', 'direction': sort_ts},)
>>>>>>> 771e3f07
            else:
                print(f"Unknown sorting option {sort_ts}; no sorting applied")
         
        self.time = time
        self.value = value
        self.time_name = time_name
        self.time_unit = time_unit
        self.value_name = value_name
        self.value_unit = value_unit
        self.label = label
        self.dropna = dropna
        self.sort_ts = sort_ts
        self.clean_ts = clean_ts
        # assign latitude
        if lat is not None:
            lat = float(lat) 
            if -90 <= lat <= 90: 
                self.lat = lat
            else:
                ValueError('Latitude must be a number in [-90; 90]')
        else:
            self.lat = None # assign a default value to prevent bugs ?
            
        # assign longitude
        if lon is not None:
            lon = float(lon)
            if 0 <= lon < 360:     
                self.lon = lon
            elif -180 <= lon < 0:
                self.lon = 360 - lon
            else:
                ValueError('Longitude must be a number in [-180,360]')
        else:
            self.lon = None # assign a default value to prevent bugs ?
            
        self.importedFrom = importedFrom
        self.archiveType = archiveType  #TODO: implement a check on allowable values (take from LipdVerse + 'model' + 'instrumental')
    
    def __repr__(self):
        ser = self.to_pandas(paleo_style=True)
        d   = self.metadata
        keys = ['importedFrom', 'label', 'archiveType', 'log']
        metadata = {key: d[key] for key in keys if d[key] is not None}
        #df = ser.to_frame()
        return f'{pprint(metadata)}\n{repr(ser)}'   
    
    def __and__(self, other):
        if not isinstance(other, Series):
            raise TypeError(f"Expected pyleo.Series, got: {type(other)}")
        return MultipleSeries([self, other])
       
    @property
    def datetime_index(self):
        """
        Convert time to pandas DatetimeIndex.

        Note: conversion will happen using `time_unit`, and will assume:

        - the number of seconds per year is calculated using UDUNITS, see
          http://cfconventions.org/cf-conventions/cf-conventions#time-coordinate
        - `time` refers to the Gregorian calendar. If using a different calendar,
          then please make sure to do any conversions before hand.
        """
        datum, exponent, direction = tsbase.time_unit_to_datum_exp_dir(self.time_unit)
        index = tsbase.time_to_datetime(self.time, datum, exponent, direction)
        return pd.DatetimeIndex(index, name='datetime')
    
    @property
    def metadata(self):
        return dict(
            time_unit = self.time_unit,
            time_name = self.time_name,
            value_unit = self.value_unit,
            value_name = self.value_name,
            label = self.label,
            lat = self.lat,
            lon = self.lon,
            archiveType = self.archiveType,
            importedFrom = self.importedFrom,
            log = self.log,
        )
    
    @classmethod
    def from_pandas(cls, ser, metadata):
        if isinstance(ser.index, pd.DatetimeIndex):
            index = ser.index.as_unit('s') if ser.index.unit != 's' else ser.index  
            time = tsbase.convert_datetime_index_to_time(index, metadata['time_unit'], metadata['time_name'])
        else:  
            raise ValueError('The provided index must be a proper DatetimeIndex object')
        
        # metadata gap-filling. This does not handle the edge case where the keys exist but the entries are None 
        if 'time_name' not in metadata.keys():
            metadata['time_name'] = ser.index.name 
        if 'value_name' not in metadata.keys():
            metadata['value_name'] = ser.name   
                
        return cls(time=time,value=ser.values, **metadata,
                   sort_ts = None, dropna = False, verbose=False)
                
    # Alternate formulation
    # def from_pandas(ser, metadata):
    #     time = tsbase.convert_datetime_index_to_time(ser.index, metadata['time_unit'], metadata['time_name'])
    #     ts = Series(value=ser.values, time=time,  
    #                       time_name = metadata['time_name'] if metadata['time_name'] is not None else ser.index.name,
    #                       time_unit = metadata['time_unit'],
    #                       value_name=metadata['value_name'] if metadata['value_name'] is not None else ser.name,
    #                       value_unit = metadata['value_unit'],
    #                       label = ser.name
    #                       )
    #     return ts
        
    def to_pandas(self, paleo_style=False):
        '''
        Export to pandas Series

        Parameters
        ----------
        paleo_style : boolean, optional
            If True, will replace datetime with time and label columns with units . The default is False.

        Returns
        -------
        ser : pd.Series representation of the pyleo.Series object

        '''
        ser = pd.Series(self.value, index=self.datetime_index, name=self.value_name)
        if paleo_style:
            time_label, value_label = self.make_labels()
            ser = ser.set_axis(self.time).rename(value_label).rename_axis(time_label)
        return ser
    
    def to_csv(self, metadata_header=True, path = '.'):
        '''
        Export Series to csv

        Parameters
        ----------
        metadata_header : boolean, optional
            DESCRIPTION. The default is True.
            
        path : str, optional
            system path to save the file. Default is '.'

        Returns
        -------
        None
        
        See Also
        --------
        pyleoclim.Series.from_csv
        
        Examples
        --------
        >>> import pyleoclim as pyleo
        >>> LR04 = pyleo.utils.load_dataset('LR04')
        >>> LR04.to_csv()
        >>> lr04 = pyleo.Series.from_csv('LR04_benthic_stack.csv')
        >>> LR04.equals(lr04) 
        

        '''
        filename = self.label.replace(" ", "_") + '.csv' if self.label is not None else 'series.csv' 
        ser = self.to_pandas(paleo_style=True)
        
        # export metadata
        if metadata_header:
            with open(path+'/'+filename, 'w', newline='')  as file:       
                hd_writer = csv.writer(file)
                hd_writer.writerow(["###", "Series metadata"])
                hd_writer.writerow(["written by", "Pyleoclim " + version('Pyleoclim')])
                hd_writer.writerows(self.metadata.items())
                hd_writer.writerow(["###", "end metadata"])
                #file.close()
            # export Series object to CSV
            ser.to_csv(path+'/'+filename, mode = 'a', header = True)
        else:
            # export Series object to CSV
            ser.to_csv(path+'/'+filename, header = True)
        print('Series exported to ' + path+'/'+filename)
    
    @classmethod    
    def from_csv(cls, filename, path = '.'):
        '''
        Read in Series object from CSV file. Expects a metadata header 
        dealineated by '###' lines, as written by the Series.to_csv() method. 

        Parameters
        ----------
        filename : str
            name of the file, e.g. 'myrecord.csv'
        path : str
            directory of the file. Default: current directory, '.'

        Returns
        -------
        Series
            pyleoclim Series object containing data and metadata.
            
        See Also
        --------
        pyleoclim.Series.to_csv     

        '''
        metadata = {}
        # read in metadata header
        # TODO: improve error handling
        with open(path + '/' + filename, 'r')  as file: 
            reader_obj = csv.reader(file)
            for i, row in enumerate(reader_obj):
                if row[0] == '###' and i > 0:
                    header = i+1
                    break
                else:
                    metadata[row[0]] = row[1]
        # pop superfluous entries
        metadata.pop('###')
        metadata.pop('written by')
        empty = [key for key in metadata.keys() if metadata[key] == '']
        for key in empty:
            metadata.pop(key)
        # make sure log is a tuple
        if 'log' in metadata.keys():
            metadata['log'] = eval(metadata['log']) # convert string to tuple
        
        # read in data    
        df = pd.read_csv(path + '/' + filename, header=header)
        # export to Series 
        return cls(time=df.iloc[:,0],value=df.iloc[:,1], **metadata)
    
    def to_json(self, path =None):
        """
        Export the pyleoclim.Series object to a json file

        Parameters
        ----------
        path : string, optional
            The path to the file. The default is None, resulting in a file saved in the current working directory using the label for the dataset as filename if available or 'series.json' if label is not provided.

        Returns
        -------
        None.
        
        Examples
        --------


        .. ipython:: python
            :okwarning:
            :okexcept:
                
            import pyleoclim as pyleo
            import pandas as pd

            url = 'https://raw.githubusercontent.com/LinkedEarth/PyleoTutorials/main/data/wtc_test_data_nino_even.csv'
            data=pd.read_csv(url)
            
            ts_nino = pyleo.Series(time =  data['t'], value = data['nino'], label = 'Kaplan Niño3 SST',
                              time_name = 'Year', value_name = 'NINO3 index',
                              time_unit = 'CE',   value_unit = '$^{\circ}$C')            
            
            ts_nino.to_json('Nino.json')

        """
        
        if path is None:        
            path = self.label.replace(" ", "_") + '.json' if self.label is not None else 'series.json' 
        
        jsonutils.PyleoObj_to_json(self, path)
        
    @classmethod    
    def from_json(cls, path):
        ''' Creates a pyleoclim.Series from a JSON file
        
        The keys in the JSON file must correspond to the parameter associated with a Series object

        Parameters
        ----------
        path : str
            Path to the JSON file

        Returns
        -------
        ts : pyleoclim.core.series.Series
            A Pyleoclim Series object. 

        '''
        
        a = jsonutils.open_json(path)
        b = jsonutils.iterate_through_dict(a, 'Series')
        
        return cls(**b)
    
    def pandas_method(self, method):
        ser = self.to_pandas()
        result = method(ser)
        if not isinstance(result, pd.Series):
            raise ValueError('Given method does not return a pandas Series and cannot be applied')
        return self.from_pandas(result, self.metadata)
    
    def equals(self, ts, index_tol = 5, value_tol = 1e-5):
        '''
        Test whether two objects contain the same elements (values and datetime_index)
        A printout is returned if metadata are different, but the statement is considered 
        True as long as data match. 

        Parameters
        ----------
        ts : Series object
           The target series for the comparison
           
        index_tol: int, default 5
            tolerance on difference in datetime indices (in dtype units, which are seconds by default) 

        value_tol: float, default 1e-5
            tolerance on difference in values (in %)
           
        Returns
        -------
        same_data: bool
            Truth value of the proposition "the two series have the same data". 
            
        same_metadata: bool
            Truth value of the proposition "the two series have the same metadata".  
            
        Examples
        --------
        >>> import pyleoclim as pyleo
        >>> soi = pyleo.utils.load_dataset('SOI')
        >>> NINO3 = pyleo.utils.load_dataset('NINO3')
        >>> soi.equals(NINO3)
                    
        '''
        left = self.to_pandas()
        right = ts.to_pandas()
        
        if len(left) != len(right): # check that series have the same lengths
            print(f"The two series have different lengths, left: {len(left)} vs right: {len(right)}")
            same_values = False
            same_index = False
        else:    
            # check that the values are the same
            try:
                same_values = np.allclose(left.values, right.values, rtol=value_tol, equal_nan=True)
                if not same_values:
                    print(f"The two series have values differing by more than {value_tol} {self.value_unit}")
                # check that the indices are the same
                dt = left.index - right.index
                same_index = all(dt.total_seconds() < index_tol)
                 
                if not same_index:
                    print(f"The series have indices differing by more than {index_tol} seconds")
                
            except AssertionError as exp:
                print(str(exp))
                
        same_data = same_values & same_index
        # check that the metadata are the same
        same_metadata = (self.metadata == ts.metadata)
        if not same_metadata:
            print("Metadata are different:")
            for key in self.metadata:
                if self.metadata.get(key) != ts.metadata.get(key):
                    print(f"{key} property -- left: {self.metadata.get(key)}, right: {ts.metadata.get(key)}")
            
        return same_data, same_metadata
    
    def view(self):
        '''
        Generates a DataFrame version of the Series object, suitable for viewing in an IPython or Jupyter Notebook

        Returns
        -------
        pd.DataFrame
        
        Examples
        --------
        
        Plot the HadCRUT5 Global Mean Surface Temperature

            .. ipython:: python
                :okwarning:
                :okexcept:

                import pyleoclim as pyleo
                import pandas as pd
                url = 'https://www.metoffice.gov.uk/hadobs/hadcrut5/data/current/analysis/diagnostics/HadCRUT.5.0.1.0.analysis.summary_series.global.annual.csv'
                df = pd.read_csv(url)
                time = df['Time']
                gmst = df['Anomaly (deg C)']
                ts = pyleo.Series(time=time,value=gmst, label = 'HadCRUT5', 
                                  time_name='Time', time_unit = 'Year CE', value_name='GMST')
                ts.view()
        '''
        return self.to_pandas(paleo_style=True).to_frame()
    
    
    def convert_time_unit(self, time_unit='ky BP', keep_log=False):
        ''' Convert the time units of the Series object

        Parameters
        ----------

        time_unit : str
            the target time unit, possible input:
            {
                'year', 'years', 'yr', 'yrs',
                'y BP', 'yr BP', 'yrs BP', 'year BP', 'years BP',
                'ky BP', 'kyr BP', 'kyrs BP', 'ka BP', 'ka',
                'my BP', 'myr BP', 'myrs BP', 'ma BP', 'ma',
            }

        keep_log : Boolean
            if True, adds this step and its parameter to the series log.

        Examples
        --------
        .. ipython:: python
            :okwarning:
            :okexcept:

            import pyleoclim as pyleo
            import pandas as pd
            data = pd.read_csv(
                'https://raw.githubusercontent.com/LinkedEarth/Pyleoclim_util/Development/example_data/soi_data.csv',
                skiprows=0, header=1)
            time = data.iloc[:,1]
            value = data.iloc[:,2]
            ts = pyleo.Series(time=time, value=value, time_unit='years')
            new_ts = ts.convert_time_unit(time_unit='yrs BP')
            print('Original timeseries:')
            print('time unit:', ts.time_unit)
            print('time:', ts.time[:10])
            print()
            print('Converted timeseries:')
            print('time unit:', new_ts.time_unit)
            print('time:', new_ts.time[:10])
        '''

        new_ts = self.copy()

        if time_unit is not None:
            tu = time_unit.lower()
            if tu.find('ky')>=0 or tu.find('ka')>=0:
                time_unit_label = 'ky BP'
                time_name = 'Age'
            elif tu.find('My')>=0 or tu.find('Ma')>=0:
                time_unit_label = 'My BP'
                time_name = 'Age'
            elif tu.find('y bp')>=0 or tu.find('yr bp')>=0 or tu.find('yrs bp')>=0 or tu.find('year bp')>=0 or tu.find('years bp')>=0:
                time_unit_label = 'yrs BP'
                time_name = 'Age'
            elif tu.find('yr')>=0 or tu.find('year')>=0 or tu.find('yrs')>=0 or tu.find('years')>=0:
                time_unit_label = 'yrs'
                time_name = 'Time'
            else:
                raise ValueError(f"Input time_unit={time_unit} is not supported. Supported input: 'year', 'years', 'yr', 'yrs', 'y BP', 'yr BP', 'yrs BP', 'year BP', 'years BP', 'ky BP', 'kyr BP', 'kyrs BP', 'ka BP', 'my BP', 'myr BP', 'myrs BP', 'ma BP'.")
        else:
            return new_ts

        new_time = tsbase.convert_datetime_index_to_time(self.datetime_index, time_unit_label, time_name)

        dt = np.diff(new_time)
        if any(dt<=0):
            new_value, new_time = tsbase.sort_ts(self.value, new_time)
        else:
            new_value = self.copy().value

        new_ts.time = new_time
        new_ts.value = new_value
        new_ts.time_unit = time_unit
        new_ts.time_name = time_name

        if keep_log == True:
            new_ts.log += ({len(new_ts.log):'convert_time_unit', 'time_unit': time_unit},)

        return new_ts

    def make_labels(self):
        '''
        Initialization of plot labels based on Series metadata

        Returns
        -------
        time_header : str
            Label for the time axis
        value_header : str
            Label for the value axis

        '''
        if self.time_name is not None:
            time_name_str = self.time_name
        else:
            time_name_str = 'time'

        if self.value_name is not None:
            value_name_str = self.value_name
        else:
            value_name_str = 'value'

        if self.value_unit is not None:
            value_header = f'{value_name_str} [{self.value_unit}]'
        else:
            value_header = f'{value_name_str}'

        if self.time_unit is not None:
            time_header = f'{time_name_str} [{self.time_unit}]'
        else:
            time_header = f'{time_name_str}'

        return time_header, value_header

    def stats(self):
        """ Compute basic statistics from a Series

        Computes the mean, median, min, max, standard deviation, and interquartile range of a numpy array y, ignoring NaNs.

        Returns
        -------

        res : dictionary
            Contains the mean, median, minimum value, maximum value, standard
            deviation, and interquartile range for the Series.

        Examples
        --------

        Compute basic statistics for the SOI series

        .. ipython:: python
            :okwarning:
            :okexcept:

            import pyleoclim as pyleo
            import pandas as pd
            data=pd.read_csv('https://raw.githubusercontent.com/LinkedEarth/Pyleoclim_util/Development/example_data/soi_data.csv',skiprows=0,header=1)
            time=data.iloc[:,1]
            value=data.iloc[:,2]
            ts=pyleo.Series(time=time,value=value,time_name='Year C.E', value_name='SOI', label='SOI')
            ts.stats()
        """
        mean, median, min_, max_, std, IQR = tsutils.simple_stats(self.value)
        res={'mean':mean,
              'median':median,
              'min':min_,
              'max':max_,
              'std':std,
              'IQR': IQR}
        return res

    def flip(self, axis='value', keep_log = False):
        '''
        Flips the Series along one or both axes

        Parameters
        ----------
        axis : str, optional
            The axis along which the Series will be flipped. The default is 'value'.
            Other acceptable options are 'time' or 'both'.
            TODO: enable time flipping after paleopandas is released

        keep_log : Boolean
            if True, adds this transformation to the series log.

        Returns
        -------
        new : Series
            The flipped series object

        Examples
        --------

         .. ipython:: python
             :okwarning:
             :okexcept:

             import pyleoclim as pyleo
             import pandas as pd
             data = pd.read_csv('https://raw.githubusercontent.com/LinkedEarth/Pyleoclim_util/Development/example_data/soi_data.csv',skiprows=0,header=1)
             time = data.iloc[:,1]
             value = data.iloc[:,2]
             ts = pyleo.Series(time=time,value=value,time_name='Year C.E', value_name='SOI', label='SOI')
             tsf = ts.flip(keep_log=True)
             @savefig ts_flipped.png
             fig, ax = tsf.plot()
             tsf.log
             pyleo.closefig(fig)
        '''
        if self.log is not None:
            methods = [self.log[idx][idx] for idx in range(len(self.log))]
            if 'flip' in methods:
                warnings.warn("this Series' log indicates that it has previously been flipped")

        new = self.copy()

        if axis == 'value':
            new.value = - self.value
            new.value_name = new.value_name + ' x (-1)'
        else:
            print('Flipping is only enabled along the value axis for now')

        if keep_log == True:
            new.log += ({len(new.log): 'flip', 'applied': True, 'axis': axis},)

        return new

    def plot(self, figsize=[10, 4],
              marker=None, markersize=None, color=None,
              linestyle=None, linewidth=None, xlim=None, ylim=None,
              label=None, xlabel=None, ylabel=None, title=None, zorder=None,
              legend=True, plot_kwargs=None, lgd_kwargs=None, alpha=None,
              savefig_settings=None, ax=None, invert_xaxis=False, invert_yaxis=False):
        ''' Plot the timeseries

        Parameters
        ----------

        figsize : list
            a list of two integers indicating the figure size

        marker : str
            e.g., 'o' for dots
            See [matplotlib.markers](https://matplotlib.org/stable/api/markers_api.html) for details

        markersize : float
            the size of the marker

        color : str, list
            the color for the line plot
            e.g., 'r' for red
            See [matplotlib colors](https://matplotlib.org/stable/gallery/color/color_demo.html) for details

        linestyle : str
            e.g., '--' for dashed line
            See [matplotlib.linestyles](https://matplotlib.org/stable/gallery/lines_bars_and_markers/linestyles.html) for details

        linewidth : float
            the width of the line

        label : str
            the label for the line

        xlabel : str
            the label for the x-axis

        ylabel : str
            the label for the y-axis

        title : str
            the title for the figure

        zorder : int
            The default drawing order for all lines on the plot

        legend : {True, False}
            plot legend or not

        invert_xaxis : bool, optional
            if True, the x-axis of the plot will be inverted

        invert_yaxis : bool, optional
            same for the y-axis

        plot_kwargs : dict
            the dictionary of keyword arguments for ax.plot()
            See [matplotlib.pyplot.plot](https://matplotlib.org/stable/api/_as_gen/matplotlib.pyplot.plot.html) for details

        lgd_kwargs : dict
            the dictionary of keyword arguments for ax.legend()
            See [matplotlib.pyplot.legend](https://matplotlib.org/stable/api/_as_gen/matplotlib.pyplot.legend.html) for details

        alpha : float
            Transparency setting

        savefig_settings : dict
            the dictionary of arguments for plt.savefig(); some notes below:
            - "path" must be specified; it can be any existed or non-existed path,
              with or without a suffix; if the suffix is not given in "path", it will follow "format"
            - "format" can be one of {"pdf", "eps", "png", "ps"}

        ax : matplotlib.axis, optional
            the axis object from matplotlib
            See [matplotlib.axes](https://matplotlib.org/api/axes_api.html) for details.


        Returns
        -------

        fig : matplotlib.figure
            the figure object from matplotlib
            See [matplotlib.pyplot.figure](https://matplotlib.org/stable/api/figure_api.html) for details.

        ax : matplotlib.axis
            the axis object from matplotlib
            See [matplotlib.axes](https://matplotlib.org/stable/api/axes_api.html) for details.

        Notes
        -----

        When `ax` is passed, the return will be `ax` only; otherwise, both `fig` and `ax` will be returned.

        See also
        --------

        pyleoclim.utils.plotting.savefig : saving a figure in Pyleoclim

        Examples
        --------

        Plot the SOI record

            .. ipython:: python
                :okwarning:
                :okexcept:

                import pyleoclim as pyleo
                import pandas as pd
                data = pd.read_csv('https://raw.githubusercontent.com/LinkedEarth/Pyleoclim_util/Development/example_data/soi_data.csv',skiprows=0,header=1)
                time = data.iloc[:,1]
                value = data.iloc[:,2]
                ts = pyleo.Series(time=time,value=value,time_name='Year C.E', value_name='SOI', label='SOI')
                @savefig ts_plot.png
                fig, ax = ts.plot()
                pyleo.closefig(fig)

        Change the line color

            .. ipython:: python
                :okwarning:
                :okexcept:

                @savefig ts_plot2.png
                fig, ax = ts.plot(color='r')
                pyleo.closefig(fig)

        Save the figure. Two options available, only one is needed:
            * Within the plotting command
            * After the figure has been generated

            .. ipython:: python
                :okwarning:
                :okexcept:

                fig, ax = ts.plot(color='k', savefig_settings={'path': 'ts_plot3.png'}); pyleo.closefig(fig)
                pyleo.savefig(fig,path='ts_plot3.png')
        '''
        # generate default axis labels
        time_label, value_label = self.make_labels()

        if xlabel is None:
            xlabel = time_label

        if ylabel is None:
            ylabel = value_label

        plot_kwargs = {} if plot_kwargs is None else plot_kwargs.copy()

        if label is None:
            label = self.label

        if label is not None:
            plot_kwargs.update({'label': label})

        if marker is not None:
            plot_kwargs.update({'marker': marker})

        if markersize is not None:
            plot_kwargs.update({'markersize': markersize})

        if color is not None:
            plot_kwargs.update({'color': color})

        if linestyle is not None:
            plot_kwargs.update({'linestyle': linestyle})

        if linewidth is not None:
            plot_kwargs.update({'linewidth': linewidth})

        if alpha is not None:
            plot_kwargs.update({'alpha': alpha})

        if zorder is not None:
            plot_kwargs.update({'zorder': zorder})

        res = plotting.plot_xy(
            self.time, self.value,
            figsize=figsize, xlabel=xlabel, ylabel=ylabel,
            title=title, savefig_settings=savefig_settings,
            ax=ax, legend=legend, xlim=xlim, ylim=ylim,
            plot_kwargs=plot_kwargs, lgd_kwargs=lgd_kwargs,
            invert_xaxis=invert_xaxis, invert_yaxis=invert_yaxis
        )

        return res

    def stripes(self, ref_period, LIM = 2.8, thickness=1.0, figsize=[8, 1], xlim=None,
              top_label=None, bottom_label=None, label_color = 'gray', label_size = None,
              xlabel=None, savefig_settings=None, ax=None, invert_xaxis=False,
              show_xaxis=False, x_offset = 0.05):
        '''Represents the Series as an Ed Hawkins "stripes" pattern

        Credit: https://matplotlib.org/matplotblog/posts/warming-stripes/

        Parameters
        ----------
        ref_period : array-like (2-elements)
            dates of the reference period, in the form "(first, last)"

        thickness : float, optional
            vertical thickness of the stripe . The default is 1.0

        LIM : float
            scaling factor for color saturation. default is 2.8

        figsize : list
            a list of two integers indicating the figure size (in inches)

        xlim : list
            time axis limits

        top_label : str
            the "title" label for the stripe

        bottom_label : str
            the "ylabel" explaining which variable is being plotted

        invert_xaxis : bool, optional
            if True, the x-axis of the plot will be inverted

        x_offset : float
            value controlling the horizontal offset between stripes and labels (default = 0.05)

        show_xaxis : bool
            flag indicating whether or not the x-axis should be shown (default = False)

        savefig_settings : dict
            the dictionary of arguments for plt.savefig(); some notes below:
            - "path" must be specified; it can be any existed or non-existed path,
              with or without a suffix; if the suffix is not given in "path", it will follow "format"
            - "format" can be one of {"pdf", "eps", "png", "ps"}

        ax : matplotlib.axis, optional
            the axis object from matplotlib
            See [matplotlib.axes](https://matplotlib.org/api/axes_api.html) for details.

        Returns
        -------

        fig : matplotlib.figure
            the figure object from matplotlib
            See [matplotlib.pyplot.figure](https://matplotlib.org/stable/api/figure_api.html) for details.

        ax : matplotlib.axis
            the axis object from matplotlib
            See [matplotlib.axes](https://matplotlib.org/stable/api/axes_api.html) for details.

        Notes
        -----

        When `ax` is passed, the return will be `ax` only; otherwise, both `fig` and `ax` will be returned.

        See also
        --------

        pyleoclim.utils.plotting.stripes : stripes representation of a timeseries

        pyleoclim.utils.plotting.savefig : saving a figure in Pyleoclim

        Examples
        --------

        Plot the HadCRUT5 Global Mean Surface Temperature
        
        >>> gmst = pyleo.utils.load_dataset('HadCRUT5')
        >>> fig, ax = gmst.stripes(ref_period=(1971,2000))
        >>> pyleo.closefig(fig)

        If you wanted to show the time axis:

         >>> gmst = pyleo.utils.load_dataset('HadCRUT5')
         >>> fig, ax = gmst.stripes(ref_period=(1971,2000), show_xaxis=True, figsize=[8, 1.2])
         >>> pyleo.closefig(fig)

        Note that we had to increase the figure height to make space for the extra text.
        '''

        if top_label is None:
            top_label = self.label

        if bottom_label is None:
            bottom_label = self.value_name

        idx0 = (np.abs(self.time - ref_period[0])).argmin()
        idx1 = (np.abs(self.time - ref_period[1])).argmin()

        LIMs = self.value.std()*LIM
        # Ed Hawkins says: Currently I use HadCRUT5 with a 1971-2000 baseline
        # and a colour scaling of +/- 0.75K (which is probably similar to LIM).
        # It should be relatively simple to duplicate the stripes exactly

        res = plotting.stripes_xy(
            x=self.time, y=self.value, ref_period=(idx0,idx1), LIM = LIMs, thickness = thickness,
            top_label = top_label, bottom_label = bottom_label, label_color = label_color,
            figsize=figsize, ax=ax,  xlim=xlim, invert_xaxis=invert_xaxis,  label_size=label_size,
            savefig_settings=savefig_settings, show_xaxis=show_xaxis, x_offset = x_offset,
        )

        return res


    def ssa(self, M=None, nMC=0, f=0.3, trunc = None, var_thresh=80, online=True):
        ''' Singular Spectrum Analysis

        Nonparametric, orthogonal decomposition of timeseries into constituent oscillations.
        This implementation  uses the method of [1], with applications presented in [2].
        Optionally (MC>0), the significance of eigenvalues is assessed by Monte-Carlo simulations of an AR(1) model fit to X, using [3].
        The method expects regular spacing, but is tolerant to missing values, up to a fraction 0<f<1 (see [4]).

        Parameters
        ----------
        M : int, optional
            window size. The default is None (10% of the length of the series).
        MC : int, optional
            Number of iteration in the Monte-Carlo process. The default is 0.
        f : float, optional
            maximum allowable fraction of missing values. The default is 0.3.
        trunc : str
            if present, truncates the expansion to a level K < M owing to one of 4 criteria:
                (1) 'kaiser': variant of the Kaiser-Guttman rule, retaining eigenvalues larger than the median
                (2) 'mcssa': Monte-Carlo SSA (use modes above the 95% quantile from an AR(1) process)
                (3) 'var': first K modes that explain at least var_thresh % of the variance.
            Default is None, which bypasses truncation (K = M)
                (4) 'knee': Wherever the "knee" of the screeplot occurs.
            Recommended as a first pass at identifying significant modes as it tends to be more robust than 'kaiser' or 'var', and faster than 'mcssa'.
            While no truncation method is imposed by default, if the goal is to enhance the S/N ratio and reconstruct a smooth version of the attractor's skeleton, 
            then the knee-finding method is a good compromise between objectivity and efficiency.
            See kneed's `documentation <https://kneed.readthedocs.io/en/latest/index.html>`_ for more details on the knee finding algorithm.
        var_thresh : float
            variance threshold for reconstruction (only impactful if trunc is set to 'var')
        online : bool; {True,False}
            Whether or not to conduct knee finding analysis online or offline. 
            Only called when trunc = 'knee'. Default is True
            See kneed's `documentation <https://kneed.readthedocs.io/en/latest/api.html#kneelocator>`_ for details.

        Returns
        -------
        res : object of the SsaRes class containing:

        eigvals : (M, ) array of eigenvalues

        eigvecs : (M, M) Matrix of temporal eigenvectors (T-EOFs)

        PC : (N - M + 1, M) array of principal components (T-PCs)

        RCmat : (N,  M) array of reconstructed components

        RCseries : (N,) reconstructed series, with mean and variance restored

        pctvar: (M, ) array of the fraction of variance (%) associated with each mode

        eigvals_q : (M, 2) array contaitning the 5% and 95% quantiles of the Monte-Carlo eigenvalue spectrum [ if nMC >0 ]

        References
        ----------
        [1]_ Vautard, R., and M. Ghil (1989), Singular spectrum analysis in nonlinear
        dynamics, with applications to paleoclimatic time series, Physica D, 35,
        395–424.

        [2]_ Ghil, M., R. M. Allen, M. D. Dettinger, K. Ide, D. Kondrashov, M. E. Mann,
        A. Robertson, A. Saunders, Y. Tian, F. Varadi, and P. Yiou (2002),
        Advanced spectral methods for climatic time series, Rev. Geophys., 40(1),
        1003–1052, doi:10.1029/2000RG000092.

        [3]_ Allen, M. R., and L. A. Smith (1996), Monte Carlo SSA: Detecting irregular
        oscillations in the presence of coloured noise, J. Clim., 9, 3373–3404.

        [4]_ Schoellhamer, D. H. (2001), Singular spectrum analysis for time series with
        missing data, Geophysical Research Letters, 28(16), 3187–3190, doi:10.1029/2000GL012698.

        See also
        --------

        pyleoclim.core.utils.decomposition.ssa : Singular Spectrum Analysis utility

        pyleoclim.core.ssares.SsaRes.modeplot : plot SSA modes

        pyleoclim.core.ssares.SsaRes.screeplot : plot SSA eigenvalue spectrum

        Examples
        --------

        SSA with SOI

        .. ipython:: python
            :okwarning:
            :okexcept:

            import pyleoclim as pyleo
            import pandas as pd
            data = pd.read_csv('https://raw.githubusercontent.com/LinkedEarth/Pyleoclim_util/Development/example_data/soi_data.csv',skiprows=0,header=1)
            time = data.iloc[:,1]
            value = data.iloc[:,2]
            ts = pyleo.Series(time=time, value=value, time_name='Year C.E', value_name='SOI', label='SOI')
            @savefig ts_plot4.png
            fig, ax = ts.plot()
            pyleo.closefig(fig)
            nino_ssa = ts.ssa(M=60)

        Let us now see how to make use of all these arrays. The first step is too inspect the eigenvalue spectrum ("scree plot") to identify remarkable modes. Let us restrict ourselves to the first 40, so we can see something:

        .. ipython:: python
            :okwarning:
            :okexcept:

            @savefig ts_eigen.png
            fig, ax = nino_ssa.screeplot()
            pyleo.closefig(fig)


        This highlights a few common phenomena with SSA:
            * the eigenvalues are in descending order
            * their uncertainties are proportional to the eigenvalues themselves
            * the eigenvalues tend to come in pairs : (1,2) (3,4), are all clustered within uncertainties . (5,6) looks like another doublet
            * around i=15, the eigenvalues appear to reach a floor, and all subsequent eigenvalues explain a very small amount of variance.

        So, summing the variance of the first 15 modes, we get:

        .. ipython:: python
            :okwarning:
            :okexcept:

            print(nino_ssa.pctvar[:14].sum())

        That is a typical result for a (paleo)climate timeseries; a few modes do the vast majority of the work. That means we can focus our attention on these modes and capture most of the interesting behavior. To see this, let's use the reconstructed components (RCs), and sum the RC matrix over the first 15 columns:

        .. ipython:: python
            :okwarning:
            :okexcept:

            RCk = nino_ssa.RCmat[:,:14].sum(axis=1)
            @savefig ssa_recon.png
            fig, ax = ts.plot(title='SOI')
            ax.plot(time,RCk,label='SSA reconstruction, 14 modes',color='orange')
            ax.legend()
            pyleo.closefig(fig)


        Indeed, these first few modes capture the vast majority of the low-frequency behavior, including all the El Niño/La Niña events. What is left (the blue wiggles not captured in the orange curve) are high-frequency oscillations that might be considered "noise" from the standpoint of ENSO dynamics. This illustrates how SSA might be used for filtering a timeseries. One must be careful however:
            * there was not much rhyme or reason for picking 14 modes. Why not 5, or 39? All we have seen so far is that they gather >95% of the variance, which is by no means a magic number.
            * there is no guarantee that the first few modes will filter out high-frequency behavior, or at what frequency cutoff they will do so. If you need to cut out specific frequencies, you are better off doing it with a classical filter, like the butterworth filter implemented in Pyleoclim. However, in many instances the choice of a cutoff frequency is itself rather arbitrary. In such cases, SSA provides a principled alternative for generating a version of a timeseries that preserves features and excludes others (i.e, a filter).
            * as with all orthgonal decompositions, summing over all RCs will recover the original signal within numerical precision.

        Monte-Carlo SSA

        Selecting meaningful modes in eigenproblems (e.g. EOF analysis) is more art than science. However, one technique stands out: Monte Carlo SSA, introduced by Allen & Smith, (1996) to identify SSA modes that rise above what one would expect from "red noise", specifically an AR(1) process). To run it, simply provide the parameter MC, ideally with a number of iterations sufficient to get decent statistics. Here let's use MC = 1000. The result will be stored in the eigval_q array, which has the same length as eigval, and its two columns contain the 5% and 95% quantiles of the ensemble of MC-SSA eigenvalues.

        .. ipython:: python
            :okwarning:
            :okexcept:

            nino_mcssa = ts.ssa(M = 60, nMC=1000)

        Now let's look at the result:

        .. ipython:: python
            :okwarning:
            :okexcept:

            @savefig scree_mc.png
            fig, ax = nino_mcssa.screeplot()
            pyleo.closefig(fig)

            print('Indices of modes retained: '+ str(nino_mcssa.mode_idx))

        This suggests that modes 1-5 fall above the red noise benchmark. To inspect mode 1 (index 0), just type:

        .. ipython:: python
            :okwarning:
            :okexcept:

            @savefig ssa_mode0plot.png
            fig, ax = nino_mcssa.modeplot(index=0)
            pyleo.closefig(fig)

        '''

        res = decomposition.ssa(self.value, M=M, nMC=nMC, f=f, trunc = trunc, var_thresh=var_thresh, online=online)


        resc = SsaRes(name=self.value_name, original=self.value, time = self.time, eigvals = res['eigvals'], eigvecs = res['eigvecs'],
                        pctvar = res['pctvar'], PC = res['PC'], RCmat = res['RCmat'],
                        RCseries=res['RCseries'], mode_idx=res['mode_idx'])
        if nMC >= 0:
            resc.eigvals_q=res['eigvals_q'] # assign eigenvalue quantiles if Monte-Carlo SSA was called

        return resc

    def is_evenly_spaced(self, tol=1e-3):
        '''Check if the Series time axis is evenly-spaced, within tolerance

        Parameters
        ----------
        tol : float
            tolerance. If time increments are all within tolerance, the series
            is declared evenly-spaced. default = 1e-3

        Returns
        -------

        res : bool

        '''

        res = tsbase.is_evenly_spaced(self.time, tol)
        return res

    def filter(self, cutoff_freq=None, cutoff_scale=None, method='butterworth', keep_log= False, **kwargs):
        ''' Filtering methods for Series objects using four possible methods:
            - `Butterworth <https://docs.scipy.org/doc/scipy/reference/generated/scipy.signal.butter.html>`_
            - `Lanczos <http://scitools.org.uk/iris/docs/v1.2/examples/graphics/SOI_filtering.html>`_
            - `Finite Impulse Response <https://docs.scipy.org/doc/scipy/reference/generated/scipy.signal.firwin.html>`_
            - `Savitzky-Golay filter <https://docs.scipy.org/doc/scipy/reference/generated/scipy.signal.savgol_filter.html>`_

        By default, this method implements a lowpass filter, though it can easily
        be turned into a bandpass or high-pass filter (see examples below).

        Parameters
        ----------

        method : str, {'savitzky-golay', 'butterworth', 'firwin', 'lanczos'}

            the filtering method
            - 'butterworth': a Butterworth filter (default = 3rd order)
            - 'savitzky-golay': Savitzky-Golay filter
            - 'firwin': finite impulse response filter design using the window method, with default window as Hamming
            - 'lanczos': Lanczos zero-phase filter

        cutoff_freq : float or list
            The cutoff frequency only works with the Butterworth method.
            If a float, it is interpreted as a low-frequency cutoff (lowpass).
            If a list,  it is interpreted as a frequency band (f1, f2), with f1 < f2 (bandpass).
            Note that only the Butterworth option (default) currently supports bandpass filtering.

        cutoff_scale : float or list
            cutoff_freq = 1 / cutoff_scale
            The cutoff scale only works with the Butterworth method and when cutoff_freq is None.
            If a float, it is interpreted as a low-frequency (high-scale) cutoff (lowpass).
            If a list,  it is interpreted as a frequency band (f1, f2), with f1 < f2 (bandpass).

        keep_log : Boolean
            if True, adds this step and its parameters to the series log.

        kwargs : dict
            a dictionary of the keyword arguments for the filtering method,
            see `pyleoclim.utils.filter.savitzky_golay`, `pyleoclim.utils.filter.butterworth`, `pyleoclim.utils.filter.lanczos` and `pyleoclim.utils.filter.firwin` for the details

        Returns
        -------

        new : Series

        See also
        --------

        pyleoclim.utils.filter.butterworth : Butterworth method

        pyleoclim.utils.filter.savitzky_golay : Savitzky-Golay method

        pyleoclim.utils.filter.firwin : FIR filter design using the window method

        pyleoclim.utils.filter.lanczos : lowpass filter via Lanczos resampling


        Examples
        --------

        In the example below, we generate a signal as the sum of two signals with frequency 10 Hz and 20 Hz, respectively.
        Then we apply a low-pass filter with a cutoff frequency at 15 Hz, and compare the output to the signal of 10 Hz.
        After that, we apply a band-pass filter with the band 15-25 Hz, and compare the outcome to the signal of 20 Hz.

        - Generating the test data

        .. ipython:: python
            :okwarning:
            :okexcept:

            import pyleoclim as pyleo
            import numpy as np

            t = np.linspace(0, 1, 1000)
            sig1 = np.sin(2*np.pi*10*t)
            sig2 = np.sin(2*np.pi*20*t)
            sig = sig1 + sig2
            ts1 = pyleo.Series(time=t, value=sig1)
            ts2 = pyleo.Series(time=t, value=sig2)
            ts = pyleo.Series(time=t, value=sig)
            @savefig ts_filter1.png
            fig, ax = ts.plot(label='mix')
            ts1.plot(ax=ax, label='10 Hz')
            ts2.plot(ax=ax, label='20 Hz')
            ax.legend(loc='upper left', bbox_to_anchor=(0, 1.1), ncol=3)

        - Applying a low-pass filter

        .. ipython:: python
            :okwarning:
            :okexcept:

            fig, ax = ts.plot(label='mix')
            ts.filter(cutoff_freq=15).plot(ax=ax, label='After 15 Hz low-pass filter')
            @savefig ts_filter2.png
            ts1.plot(ax=ax, label='10 Hz')
            ax.legend(loc='upper left', bbox_to_anchor=(0, 1.1), ncol=3)

        - Applying a band-pass filter

        .. ipython:: python
            :okwarning:
            :okexcept:

            fig, ax = ts.plot(label='mix')
            ts.filter(cutoff_freq=[15, 25]).plot(ax=ax, label='After 15-25 Hz band-pass filter')
            @savefig ts_filter3.png
            ts2.plot(ax=ax, label='20 Hz')
            ax.legend(loc='upper left', bbox_to_anchor=(0, 1.1), ncol=3)

        Above is using the default Butterworth filtering. To use FIR filtering with a window like Hanning is also simple:

        .. ipython:: python
            :okwarning:
            :okexcept:


            fig, ax = ts.plot(label='mix')
            ts.filter(cutoff_freq=[15, 25], method='firwin', window='hanning').plot(ax=ax, label='After 15-25 Hz band-pass filter')
            @savefig ts_filter4.png
            ts2.plot(ax=ax, label='20 Hz')
            ax.legend(loc='upper left', bbox_to_anchor=(0, 1.1), ncol=3)

        - Applying a high-pass filter

        .. ipython:: python
            :okwarning:
            :okexcept:

            fig, ax = ts.plot(label='mix')
            ts_low  = ts.filter(cutoff_freq=15)
            ts_high = ts.copy()
            ts_high.value = ts.value - ts_low.value # subtract low-pass filtered series from original one
            @savefig ts_filter5.png
            ts_high.plot(label='High-pass filter @ 15Hz',ax=ax)
            ax.legend(loc='upper left', bbox_to_anchor=(0, 1.1), ncol=3)

        '''
        if not self.is_evenly_spaced():
            raise ValueError('This  method assumes evenly-spaced timeseries, while the input is not. Use the ".interp()", ".bin()" or ".gkernel()" methods prior to ".filter()".')

        new = self.copy()

        mu = np.mean(self.value) # extract the mean
        y = self.value - mu

        fs = 1/np.mean(np.diff(self.time))

        method_func = {
            'savitzky-golay': filterutils.savitzky_golay,
            'butterworth': filterutils.butterworth,
            'firwin': filterutils.firwin,
            'lanczos': filterutils.lanczos,
        }

        if method not in method_func.keys():
            raise ValueError('Method value is not an appropriate method for filters')

        args = {}

        if method in ['butterworth', 'firwin', 'lanczos']:
            if cutoff_freq is None:
                if cutoff_scale is None:
                    raise ValueError('Please set the cutoff frequency or scale argument: "cutoff_freq" or "cutoff_scale".')
                else:
                    if np.isscalar(cutoff_scale):
                        cutoff_freq = 1 / cutoff_scale
                    elif len(cutoff_scale) == 2 and method in ['butterworth', 'firwin']:
                        cutoff_scale = np.array(cutoff_scale)
                        cutoff_freq = np.sort(1 / cutoff_scale)
                        cutoff_freq = list(cutoff_freq)
                    elif len(cutoff_scale) > 1 and method == 'lanczos':
                        raise ValueError('Lanczos filter requires a scalar input as cutoff scale/frequency')
                    else:
                        raise ValueError('Wrong cutoff_scale; should be either one float value (lowpass) or a list two float values (bandpass).')
            # assign optional arguments
            args['butterworth'] = {'fc': cutoff_freq, 'fs': fs}
            args['firwin'] = {'fc': cutoff_freq, 'fs': fs}
            args['lanczos'] = {'fc': cutoff_freq, 'fs': fs}

        else: # for Savitzky-Golay only
            if cutoff_scale is None and cutoff_freq is None:
                raise ValueError('No cutoff_scale or cutoff_freq argument provided')
            elif cutoff_freq is not None:
                cutoff_scale = 1 / cutoff_freq

            window_length = int(cutoff_scale*fs)
            if window_length % 2 == 0:
                window_length += 1   # window length needs to be an odd integer
            args['savitzky-golay'] = {'window_length': window_length}
            args[method].update(kwargs)

        new_val = method_func[method](y, **args[method])
        new.value = new_val + mu # restore the mean

        if keep_log == True:
            new.log += ({len(new.log): 'filter','method': method, 'args': kwargs, 'fs': fs, 'cutoff_freq': cutoff_freq},)
        return new

    def histplot(self, figsize=[10, 4], title=None, savefig_settings=None,
                  ax=None, ylabel='KDE', vertical=False, edgecolor='w', **plot_kwargs):
        ''' Plot the distribution of the timeseries values

        Parameters
        ----------

        figsize : list
            a list of two integers indicating the figure size

        title : str
            the title for the figure

        savefig_settings : dict
            the dictionary of arguments for plt.savefig(); some notes below:
              - "path" must be specified; it can be any existed or non-existed path,
                with or without a suffix; if the suffix is not given in "path", it will follow "format"
              - "format" can be one of {"pdf", "eps", "png", "ps"}

        ax : matplotlib.axis, optional
            A matplotlib axis

        ylabel : str
            Label for the count axis

        vertical : {True,False}
            Whether to flip the plot vertically

        edgecolor : matplotlib.color
            The color of the edges of the bar

        plot_kwargs : dict
            Plotting arguments for seaborn histplot: https://seaborn.pydata.org/generated/seaborn.histplot.html

        See also
        --------

        pyleoclim.utils.plotting.savefig : saving figure in Pyleoclim

        Examples
        --------

        Distribution of the SOI record

        .. ipython:: python
            :okwarning:
            :okexcept:

            import pyleoclim as pyleo
            import pandas as pd
            data=pd.read_csv('https://raw.githubusercontent.com/LinkedEarth/Pyleoclim_util/Development/example_data/soi_data.csv',skiprows=0,header=1)
            time=data.iloc[:,1]
            value=data.iloc[:,2]
            ts=pyleo.Series(time=time,value=value,time_name='Year C.E', value_name='SOI', label='SOI')

            @savefig ts_plot5.png
            fig, ax = ts.plot()
            pyleo.closefig(fig)

            @savefig ts_hist.png
            fig, ax = ts.histplot()
            pyleo.closefig(fig)

        '''
        savefig_settings = {} if savefig_settings is None else savefig_settings.copy()
        if ax is None:
            fig, ax = plt.subplots(figsize=figsize)

        #make the data into a dataframe so we can flip the figure
        time_label, value_label = self.make_labels()
        if vertical == True:
            data=pd.DataFrame({'value':self.value})
            ax = sns.histplot(data=data, y="value", ax=ax, kde=True, edgecolor=edgecolor, **plot_kwargs)
            ax.set_ylabel(value_label)
            ax.set_xlabel(ylabel)
        else:
            ax = sns.histplot(self.value, ax=ax, kde=True, edgecolor=edgecolor, **plot_kwargs)
            ax.set_xlabel(value_label)
            ax.set_ylabel(ylabel)

        if title is not None:
            ax.set_title(title)

        if 'fig' in locals():
            if 'path' in savefig_settings:
                plotting.savefig(fig, settings=savefig_settings)
            return fig, ax
        else:
            return ax

    # def distplot(self, figsize=[10, 4], title=None, savefig_settings=None,
    #               ax=None, ylabel='KDE', vertical=False, edgecolor='w', **plot_kwargs):
    #     ''' Plot the distribution of the timeseries values
    #         [legacy only ; please use histplot() instead]

    #     Parameters
    #     ----------

    #     figsize : list
    #         a list of two integers indicating the figure size

    #     title : str
    #         the title for the figure

    #     savefig_settings : dict
    #         the dictionary of arguments for plt.savefig(); some notes below:
    #           - "path" must be specified; it can be any existed or non-existed path,
    #             with or without a suffix; if the suffix is not given in "path", it will follow "format"
    #           - "format" can be one of {"pdf", "eps", "png", "ps"}

    #     ax : matplotlib.axis, optional
    #         A matplotlib axis

    #     ylabel : str
    #         Label for the count axis

    #     vertical : {True,False}
    #         Whether to flip the plot vertically

    #     edgecolor : matplotlib.color
    #         The color of the edges of the bar

    #     plot_kwargs : dict
    #         Plotting arguments for seaborn histplot: https://seaborn.pydata.org/generated/seaborn.histplot.html

    #     See also
    #     --------

    #     pyleoclim.utils.plotting.savefig : saving figure in Pyleoclim

    #     Examples
    #     --------

    #     Distribution of the SOI record

    #     .. ipython:: python
    #         :okwarning:
    #         :okexcept:

    #         import pyleoclim as pyleo
    #         import pandas as pd
    #         data=pd.read_csv('https://raw.githubusercontent.com/LinkedEarth/Pyleoclim_util/Development/example_data/soi_data.csv',skiprows=0,header=1)
    #         time=data.iloc[:,1]
    #         value=data.iloc[:,2]
    #         ts=pyleo.Series(time=time,value=value,time_name='Year C.E', value_name='SOI', label='SOI')

    #         @savefig ts_plot5.png
    #         fig, ax = ts.plot()
    #         pyleo.closefig(fig)

    #         @savefig ts_dist.png
    #         fig, ax = ts.distplot()
    #         pyleo.closefig(fig)

    #     '''
    #     warnings.warn(
    #         "Distplot is deprecated. Function has been renamed histplot in order to maintain consistency with seaborn terminology",
    #         DeprecationWarning,
    #         stacklevel=2)

    #     return self.histplot(figsize, title, savefig_settings, ax, ylabel, vertical, edgecolor, **plot_kwargs)

    def summary_plot(self, psd, scalogram, figsize=[8, 10], title=None,
                    time_lim=None, value_lim=None, period_lim=None, psd_lim=None,
                    time_label=None, value_label=None, period_label=None, psd_label=None,
                    ts_plot_kwargs = None, wavelet_plot_kwargs = None,
                    psd_plot_kwargs = None, gridspec_kwargs = None, y_label_loc = None,
                    legend = None, savefig_settings=None):

        ''' Produce summary plot of timeseries.

        Generate cohesive plot of timeseries alongside results of wavelet analysis and spectral analysis on said timeseries.
        Requires wavelet and spectral analysis to be conducted outside of plotting function, psd and scalogram must be passed as arguments.

        Parameters
        ----------

        psd : PSD
            the PSD object of a Series.

        scalogram : Scalogram
            the Scalogram object of a Series.
            If the passed scalogram object contains stored signif_scals these will be plotted.

        figsize : list
            a list of two integers indicating the figure size

        title : str
            the title for the figure

        time_lim : list or tuple
            the limitation of the time axis. This is for display purposes only, the scalogram and psd will still be calculated using the full time series.

        value_lim : list or tuple
            the limitation of the value axis of the timeseries. This is for display purposes only, the scalogram and psd will still be calculated using the full time series.

        period_lim : list or tuple
            the limitation of the period axis

        psd_lim : list or tuple
            the limitation of the psd axis

        time_label : str
            the label for the time axis

        value_label : str
            the label for the value axis of the timeseries

        period_label : str
            the label for the period axis

        psd_label : str
            the label for the amplitude axis of PDS

        legend : bool
            if set to True, a legend will be added to the open space above the psd plot

        ts_plot_kwargs : dict
            arguments to be passed to the timeseries subplot, see Series.plot for details

        wavelet_plot_kwargs : dict
            arguments to be passed to the scalogram plot, see pyleoclim.Scalogram.plot for details

        psd_plot_kwargs : dict
            arguments to be passed to the psd plot, see PSD.plot for details
            Certain psd plot settings are required by summary plot formatting. These include:
                - ylabel
                - legend
                - tick parameters
            These will be overriden by summary plot to prevent formatting errors

        gridspec_kwargs : dict
            arguments used to build the specifications for gridspec configuration
            The plot is constructed with six slots:
                - slot [0] contains a subgridspec containing the timeseries and scalogram (shared x axis)
                - slot [1] contains a subgridspec containing an empty slot and the PSD plot (shared y axis with scalogram)
                - slot [2] and slot [3] are empty to allow ample room for xlabels for the scalogram and PSD plots
                - slot [4] contains the scalogram color bar
                - slot [5] is empty
                
            It is possible to tune the size and spacing of the various slots
                - 'width_ratios': list of two values describing the relative widths of the column containig the timeseries/scalogram/colorbar and the column containig the PSD plot (default: [6, 1])
                - 'height_ratios': list of three values describing the relative heights of the three timeseries, scalogram and colorbar (default: [2, 7, .35])
                - 'hspace': vertical space between timeseries and scalogram (default: 0, however if either the scalogram xlabel or the PSD xlabel contain '\n', .05)
                - 'wspace': lateral space between scalogram and psd plot (default: 0)
                - 'cbspace': vertical space between the scalogram and colorbar

        y_label_loc : float
            Plot parameter to adjust horizontal location of y labels to avoid conflict with axis labels, default value is -0.15

        savefig_settings : dict
            the dictionary of arguments for plt.savefig(); some notes below:
            - "path" must be specified; it can be any existed or non-existed path,
              with or without a suffix; if the suffix is not given in "path", it will follow "format"
            - "format" can be one of {"pdf", "eps", "png", "ps"}

        See also
        --------

        pyleoclim.core.series.Series.spectral : Spectral analysis for a timeseries

        pyleoclim.core.series.Series.wavelet : Wavelet analysis for a timeseries

        pyleoclim.utils.plotting.savefig : saving figure in Pyleoclim

        pyleoclim.core.psds.PSD : PSD object

        pyleoclim.core.psds.MultiplePSD : Multiple PSD object

        Examples
        --------

        Summary_plot with pre-generated psd and scalogram objects. Note that if the scalogram contains saved noise realizations these will be flexibly reused. See pyleo.Scalogram.signif_test() for details

        .. ipython:: python
            :okwarning:
            :okexcept:

            import pyleoclim as pyleo
            import pandas as pd

            ts=pd.read_csv('https://raw.githubusercontent.com/LinkedEarth/Pyleoclim_util/master/example_data/soi_data.csv',skiprows = 1)
            series = pyleo.Series(time = ts['Year'],value = ts['Value'], time_name = 'Years', time_unit = 'AD')
            psd = series.spectral(freq_method = 'welch')
            scalogram = series.wavelet(freq_method = 'welch')

            @savefig ts_summary_plot1.png
            fig, ax = series.summary_plot(psd = psd,scalogram = scalogram)
            pyleo.closefig(fig)


        Summary_plot with pre-generated psd and scalogram objects from before and some plot modification arguments passed. Note that if the scalogram contains saved noise realizations these will be flexibly reused. See pyleo.Scalogram.signif_test() for details

        .. ipython:: python
            :okwarning:
            :okexcept:

            import pyleoclim as pyleo
            import pandas as pd

            ts=pd.read_csv('https://raw.githubusercontent.com/LinkedEarth/Pyleoclim_util/master/example_data/soi_data.csv',skiprows = 1)
            series = pyleo.Series(time = ts['Year'],value = ts['Value'], time_name = 'Years', time_unit = 'AD')
            psd = series.spectral(freq_method = 'welch')
            scalogram = series.wavelet(freq_method = 'welch')

            @savefig ts_summary_plot2.png
            fig, ax = series.summary_plot(psd = psd,scalogram = scalogram, period_lim = [5,0], ts_plot_kwargs = {'color':'red','linewidth':.5}, psd_plot_kwargs = {'color':'red','linewidth':.5})
            pyleo.closefig(fig)
        '''

        savefig_settings = {} if savefig_settings is None else savefig_settings.copy()

        wavelet_plot_kwargs = {} if wavelet_plot_kwargs is None else wavelet_plot_kwargs.copy()
        psd_plot_kwargs = {} if psd_plot_kwargs is None else psd_plot_kwargs.copy()
        ts_plot_kwargs = {} if ts_plot_kwargs is None else ts_plot_kwargs.copy()
        gridspec_kwargs = {} if gridspec_kwargs is None else gridspec_kwargs.copy()

        # spacing
        if (type(psd_label) == str and '\n' in psd_label) or (psd_label is None):
            gridspec_kwargs_default = {'width_ratios': [6, 1],
                                       # 'height_ratios': [8, 1, .35],
                                       'height_ratios': [2,7,.35],
                                       'hspace': 0.05, 'wspace': 0.05,
                                       'cbspace':1}
        else:
            gridspec_kwargs_default = {'width_ratios': [6, 1],
                                       # 'height_ratios': [8, 1, .35],
                                       'height_ratios': [2,7,.35],
                                       'hspace': 0, 'wspace': 0,
                                       'cbspace':1}


        for key in gridspec_kwargs_default:
            if key not in gridspec_kwargs.keys():
                gridspec_kwargs[key] = gridspec_kwargs_default[key]

        ts_height = gridspec_kwargs['height_ratios'][0]
        scal_height = gridspec_kwargs['height_ratios'][1]
        cb_height = gridspec_kwargs['height_ratios'][2]

        psd_width = gridspec_kwargs['width_ratios'][1]
        scal_width = gridspec_kwargs['width_ratios'][0]

        if 'cbspace' in gridspec_kwargs.keys():
            cb_space = gridspec_kwargs['cbspace']
        else:
            cb_space = 1

        gridspec_kwargs['height_ratios'] = [ts_height+scal_height, cb_space, cb_height]
        del gridspec_kwargs['cbspace']

        fig = plt.figure(constrained_layout=False, figsize=figsize)
        gs = fig.add_gridspec(3, 2, **gridspec_kwargs)

        # fig = plt.figure(figsize=figsize)
        # gs = gridspec.GridSpec(6, 12)
        # gs.update(wspace=0, hspace=0)
        #
        # gs0 = fig.add_gridspec(3, 2, width_ratios=[6, 1], height_ratios=[8, 1, .35],
        #                        hspace=0, wspace=0.1)

        # Subgridspecs

        #Let's use the same hspace/wspace if given to a user

        gs_d = {}
        gs_d['ts_scal'] = gs[0].subgridspec(2, 1, height_ratios=[ts_height, scal_height], hspace=gridspec_kwargs['hspace'])
        gs_d['psd'] = gs[1].subgridspec(2, 1, height_ratios=[ts_height, scal_height], hspace=gridspec_kwargs['hspace'])

        # gs_d['ts_scal'] = gs[0].subgridspec(2, 1, height_ratios=[1, 4], hspace=gridspec_kwargs['hspace'])
        # gs_d['psd'] = gs[1].subgridspec(2, 1, height_ratios=[1, 4], hspace=gridspec_kwargs['hspace'])
        gs_d['cb'] = gs[4].subgridspec(1, 1)

        ax = {}
        ### Time series
        ax['ts'] = fig.add_subplot(gs_d['ts_scal'][0, 0])
        ax['ts'] = self.plot(ax=ax['ts'], **ts_plot_kwargs)

        if time_lim is not None:
            ax['ts'].set_xlim(time_lim)
            if 'xlim' in ts_plot_kwargs:
                print(
                    'Xlim passed to time series plot through exposed argument and key word argument. The exposed argument takes precedence and will overwrite relevant key word argument.')

        if value_lim is not None:
            ax['ts'].set_ylim(value_lim)
            if 'ylim' in ts_plot_kwargs:
                print(
                    'Ylim passed to time series plot through exposed argument and key word argument. The exposed argument takes precedence and will overwrite relevant key word argument.')

        if title is not None:
            ax['ts'].set_title(title)
            if 'title' in ts_plot_kwargs:
                print(
                    'Title passed to time series plot through exposed argument and key word argument. The exposed argument takes precedence and will overwrite relevant key word argument.')

        if value_label is not None:
            # time_label, value_label = self.make_labels()
            ax['ts'].set_ylabel(value_label)
            if 'ylabel' in ts_plot_kwargs:
                print(
                    'Ylabel passed to time series plot through exposed argument and key word argument. The exposed argument takes precedence and will overwrite relevant key word argument.')

        ax['ts'].xaxis.label.set_visible(False)
        ax['ts'].tick_params(axis='x', direction='in')#, labelleft=False)

        # ax = {}
        # ax['ts'] = plt.subplot(gs[0:1, :-3])
        # ax['ts'] = self.plot(ax=ax['ts'], **ts_plot_kwargs)
        # ax['ts'].xaxis.set_visible(False)
        # ax['ts'].get_yaxis().set_label_coords(y_label_loc,0.5)
        #
        # if time_lim is not None:
        #     ax['ts'].set_xlim(time_lim)
        #     if 'xlim' in ts_plot_kwargs:
        #         print('Xlim passed to time series plot through exposed argument and key word argument. The exposed argument takes precedence and will overwrite relevant key word argument.')
        #
        # if value_lim is not None:
        #     ax['ts'].set_ylim(value_lim)
        #     if 'ylim' in ts_plot_kwargs:
        #         print('Ylim passed to time series plot through exposed argument and key word argument. The exposed argument takes precedence and will overwrite relevant key word argument.')

        ### Scalogram
        ax['scal'] = fig.add_subplot(gs_d['ts_scal'][1, 0], sharex=ax['ts'])

        # Need variable for plotting purposes
        if 'variable' not in wavelet_plot_kwargs:
            wavelet_plot_kwargs.update({'variable': 'amplitude'})

        if 'title' not in wavelet_plot_kwargs:
            wavelet_plot_kwargs.update({'title': None})

        if 'cbar_style' not in wavelet_plot_kwargs:
            wavelet_plot_kwargs.update({'cbar_style': {'orientation': 'horizontal', 'pad': 0.12,
                                                       'label': scalogram.wave_method + ' '+ wavelet_plot_kwargs['variable'].capitalize()}})
        else:
            orient = 'horizontal'
            # I think padding is now the hspace
            # if 'pad' in wavelet_plot_kwargs['cbar_style']:
            #     pad = wavelet_plot_kwargs['cbar_style']['pad']
            # else:
            #     pad = 0.12
            if 'label' in wavelet_plot_kwargs['cbar_style']:
                label = wavelet_plot_kwargs['cbar_style']['label']
            else:
                label = wavelet_plot_kwargs['variable'].capitalize() + ' from ' + scalogram.wave_method
            wavelet_plot_kwargs.update({'cbar_style': {'orientation': orient,
                                                       'label': label,
                                                       # 'pad': pad,
                                                       }})

        wavelet_plot_kwargs['cbar_style']['drawedges'] = True

        # Do not plot colorbar in scalogram
        wavelet_plot_kwargs['plot_cb'] = False

        # Plot scalogram
        ax['scal'] = scalogram.plot(ax=ax['scal'], **wavelet_plot_kwargs)
        
        if y_label_loc is not None:
            ax['scal'].get_yaxis().set_label_coords(y_label_loc, 0.5)

        if period_lim is not None:
            ax['scal'].set_ylim(period_lim)
            if 'ylim' in wavelet_plot_kwargs.keys():
                print(
                    'Ylim passed to psd plot through exposed argument and key word argument. The exposed argument takes precedence and will overwrite relevant key word argument.')

        if time_label is not None:
            ax['scal'].set_xlabel(time_label)
            if 'xlabel' in wavelet_plot_kwargs:
                print(
                    'Xlabel passed to scalogram plot through exposed argument and key word argument. The exposed argument takes precedence and will overwrite relevant key word argument.')

        if period_label is not None:
            # period_unit = infer_period_unit_from_time_unit(self.time_unit)
            # period_label = f'Period [{period_unit}]' if period_unit is not None else 'Period'
            ax['scal'].set_ylabel(period_label)
            if 'ylabel' in wavelet_plot_kwargs:
                print(
                    'Ylabel passed to scalogram plot through exposed argument and key word argument. The exposed argument takes precedence and will overwrite relevant key word argument.')


        ax['scal'].set_title(None)
        xticks = ax['scal'].get_xticks()
        midpoints = xticks[:-1] + np.diff(xticks) / 2
        ax['scal'].set_xticks(midpoints[1:-1])

        ax['scal'].tick_params(axis='x', pad=12) # which='major',

        if 'ylims' in psd_plot_kwargs:
            shared_y_lims = psd_plot_kwargs['ylims']
        elif 'ylims' in wavelet_plot_kwargs:
            shared_y_lims = wavelet_plot_kwargs['ylims']
        else:
            shared_y_lims = ax['scal'].get_ylim()

        plt.setp(ax['ts'].get_xticklabels(), visible=False)

        # ax['scal'].set_ylim([0.2,50])
        # >>

        # ax['scal'] = plt.subplot(gs[1:5, :-3], sharex=ax['ts'])
        #
        # #Need variable for plotting purposes
        # if 'variable' not in wavelet_plot_kwargs:
        #     wavelet_plot_kwargs.update({'variable':'amplitude'})
        #
        # if 'title' not in wavelet_plot_kwargs:
        #     wavelet_plot_kwargs.update({'title':None})
        #
        # if 'cbar_style' not in wavelet_plot_kwargs:
        #     wavelet_plot_kwargs.update({'cbar_style':{'orientation': 'horizontal', 'pad': 0.12,
        #                                 'label': wavelet_plot_kwargs['variable'].capitalize() + ' from ' + scalogram.wave_method}})
        # else:
        #     if 'orientation' in wavelet_plot_kwargs['cbar_style']:
        #         orient = wavelet_plot_kwargs['cbar_style']['orientation']
        #     else:
        #         orient = 'horizontal'
        #     if 'pad' in wavelet_plot_kwargs['cbar_style']:
        #         pad = wavelet_plot_kwargs['cbar_style']['pad']
        #     else:
        #         pad = 0.12
        #     if 'label' in wavelet_plot_kwargs['cbar_style']:
        #         label = wavelet_plot_kwargs['cbar_style']['label']
        #     else:
        #         label = wavelet_plot_kwargs['variable'].capitalize() + ' from ' + scalogram.wave_method
        #     wavelet_plot_kwargs.update({'cbar_style':{'orientation': orient, 'pad': pad,
        #                                 'label': label}})
        #
        # ax['scal'] = scalogram.plot(ax=ax['scal'], **wavelet_plot_kwargs)
        # ax['scal'].get_yaxis().set_label_coords(y_label_loc,0.5)
        #
        # if period_lim is not None:
        #     ax['scal'].set_ylim(period_lim)
        #     if 'ylim' in wavelet_plot_kwargs:
        #         print('Ylim passed to psd plot through exposed argument and key word argument. The exposed argument takes precedence and will overwrite relevant key word argument.')
        # ax['scal'].invert_yaxis()

        ### PSD
        ax['psd'] = fig.add_subplot(gs_d['psd'][1, 0], sharey=ax['scal'])
        ax['psd'] = psd.plot(ax=ax['psd'], transpose=True, ylabel=str(psd.spec_method) + ' PSD',
                             **psd_plot_kwargs)

        if period_lim is not None:
            ax['psd'].set_ylim(period_lim)
            if 'ylim' in psd_plot_kwargs:
                print(
                    'Ylim passed to psd plot through exposed argument and key word argument. The exposed argument takes precedence and will overwrite relevant key word argument.')
        else:
            ax['psd'].set_ylim(shared_y_lims)
            ax['scal'].set_ylim(shared_y_lims)


        if psd_lim is not None:
            ax['psd'].set_xlim(psd_lim)
            if 'xlim' in psd_plot_kwargs:
                print(
                    'Xlim passed to psd plot through exposed argument and key word argument. The exposed argument takes precedence and will overwrite relevant key word argument')

        if psd_label is not None:
            ax['psd'].set_xlabel(psd_label)
            if 'xlabel' in psd_plot_kwargs:
                print(
                    'Xlabel passed to psd plot through exposed argument and key word argument. The exposed argument takes precedence and will overwrite relevant key word argument.')

        ax['psd'].invert_yaxis()
        ax['psd'].set_ylabel(None)

        ax['psd'].tick_params(axis='y', direction='in', labelleft=False, pad=12)

        if legend is None:
            for key in ['ts', 'psd']:
                ax[key].legend().remove()
        if legend == True:
            leg_h, leg_l = [], []
            for key in ['ts', 'psd']:
                ax[key].legend()
                _h, _l = ax[key].get_legend_handles_labels()
                for ip, label in enumerate(_l):
                    if label not in leg_l:
                        if len(label.split(' ')) > 1:
                            if len(label) > 15:
                                label = label[:15] + label[15:].replace(' ', '\n', 1)
                                label = label.replace('simulations', 'sims')
                                if psd_width/scal_width < .25:
                                    label = label.replace('threshold', 'C.L.')
                        leg_l.append(label)
                        leg_h.append(_h[ip])
                ax[key].legend().remove()

            ax['leg'] = fig.add_subplot(gs_d['psd'][0, 0])
            ax['leg'].grid(False)
            for side in ['top', 'bottom', 'left', 'right']:
                ax['leg'].spines[side].set_visible(False)
            ax['leg'].set_xticklabels([])
            ax['leg'].set_yticklabels([])
            ax['leg'].tick_params(axis='x', which='both', length=0)
            ax['leg'].tick_params(axis='y', which='both', length=0)

            x0, y0 = 1,1#0,0#-psd_width*3/4, -ts_height*3/4#, psd_width, ts_height
            ax['leg'].legend(leg_h, leg_l, fontsize='small', loc='upper left')#, bbox_to_anchor=(x0, y0))# width, height))

        ax['scal'].invert_yaxis()  # not sure where this needs to be

        # ax['leg'] = fig.add_subplot(gs_d['psd_leg'][0, 0])
        # ax['leg'].legend(h, l)

        # ax['psd'] = plt.subplot(gs[1:4, -3:], sharey=ax['scal'])
        # ax['psd'] = psd.plot(ax=ax['psd'], transpose=True, ylabel = 'PSD from \n' + str(psd.spec_method), **psd_plot_kwargs)
        #
        # if period_lim is not None:
        #     ax['psd'].set_ylim(period_lim)
        #     if 'ylim' in psd_plot_kwargs:
        #         print('Ylim passed to psd plot through exposed argument and key word argument. The exposed argument takes precedence and will overwrite relevant key word argument.')
        #
        # ax['psd'].yaxis.set_visible(False)
        # ax['psd'].invert_yaxis()
        # ax['psd'].set_ylabel(None)
        # ax['psd'].tick_params(axis='y', direction='in', labelleft=False)
        # ax['psd'].legend().remove()
        #
        # if psd_lim is not None:
        #     ax['psd'].set_xlim(psd_lim)
        #     if 'xlim' in psd_plot_kwargs:
        #         print('Xlim passed to psd plot through exposed argument and key word argument. The exposed argument takes precedence and will overwrite relevant key word argument')
        #
        # if title is not None:
        #     ax['ts'].set_title(title)
        #     if 'title' in ts_plot_kwargs:
        #         print('Title passed to time series plot through exposed argument and key word argument. The exposed argument takes precedence and will overwrite relevant key word argument.')
        #
        # if value_label is not None:
        #     #time_label, value_label = self.make_labels()
        #     ax['ts'].set_ylabel(value_label)
        #     if 'ylabel' in ts_plot_kwargs:
        #         print('Ylabel passed to time series plot through exposed argument and key word argument. The exposed argument takes precedence and will overwrite relevant key word argument.')
        #
        # if time_label is not None:
        #     #time_label, value_label = self.make_labels()
        #     ax['scal'].set_xlabel(time_label)
        #     if  'xlabel' in wavelet_plot_kwargs:
        #         print('Xlabel passed to scalogram plot through exposed argument and key word argument. The exposed argument takes precedence and will overwrite relevant key word argument.')
        #
        # if period_label is not None:
        #     #period_unit = infer_period_unit_from_time_unit(self.time_unit)
        #     #period_label = f'Period [{period_unit}]' if period_unit is not None else 'Period'
        #     ax['scal'].set_ylabel(period_label)
        #     if 'ylabel' in wavelet_plot_kwargs:
        #         print('Ylabel passed to scalogram plot through exposed argument and key word argument. The exposed argument takes precedence and will overwrite relevant key word argument.')
        #
        # if psd_label is not None:
        #     ax['psd'].set_xlabel(psd_label)
        #     if 'xlabel' in psd_plot_kwargs:
        #         print('Xlabel passed to psd plot through exposed argument and key word argument. The exposed argument takes precedence and will overwrite relevant key word argument.')

        # plot color bar for scalogram using filled contour data
        ax['cb'] = fig.add_subplot(gs_d['cb'][0, 0])
        cb = mcb.Colorbar(ax=ax['cb'], mappable=scalogram.conf,
                          orientation=wavelet_plot_kwargs['cbar_style']['orientation'],
                          label=wavelet_plot_kwargs['cbar_style']['label'])#,
                          # pad=wavelet_plot_kwargs['cbar_style']['pad'])

       #
       # cb = mpl.colorbar.ColorbarBase(ax['cb'], orientation='horizontal',
       #                                cmap=cbar_data['cmap'],
       #                                norm=cbar_data['norm'],  # vmax and vmin
       #                                extend=cbar_data['extend'],
       #                                boundaries=cbar_data['boundaries'],  # ,
       #                                label=wavelet_plot_kwargs['cbar_style']['label'],
       #                                drawedges=cbar_data['drawedges'])  # True)

        # cb = mpl.colorbar.Colorbar(ax['cb'], mappable = cbar_data.mappable,
        #                            orientation='horizontal',
        #                            extend=cbar_data.extend,
        #                            boundaries=cbar_data.boundaries,  # ,
        #                            label=wavelet_plot_kwargs['cbar_style']['label'],
        #                            drawedges=cbar_data.drawedges)  # True)
        #
        # ticks=[0, 3, 6, 9])
        if 'path' in savefig_settings:
            plotting.savefig(fig, settings=savefig_settings)
        return fig, ax

    def copy(self):
        '''Make a copy of the Series object

        Returns
        -------
        Series : Series
            A copy of the Series object

        '''
        return deepcopy(self)

    def clean(self, verbose=False, keep_log = False):
        ''' Clean up the timeseries by removing NaNs and sort with increasing time points

        Parameters
        ----------

        verbose : bool
            If True, will print warning messages if there is any

        keep_log : Boolean
            if True, adds this step and its parameters to the series log.

        Returns
        -------

        new : Series
            Series object with removed NaNs and sorting

        '''
        new = self.copy()
        v_mod, t_mod = tsbase.clean_ts(self.value, self.time, verbose=verbose)
        new.time = t_mod
        new.value = v_mod
        if keep_log == True:
            new.log += ({len(new.log):'clean', 'verbose': verbose},)
        return new

    def sort(self, verbose=False, ascending = True, keep_log = False):
        ''' Ensure timeseries is set to a monotonically increasing axis.
            If the time axis is prograde to begin with, no transformation is applied.

        Parameters
        ----------
        verbose : bool
            If True, will print warning messages if there is any

        keep_log : Boolean
            if True, adds this step and its parameter to the series log.

        Returns
        -------
        new : Series
            Series object with removed NaNs and sorting

        '''
        new = self.copy()
        v_mod, t_mod = tsbase.sort_ts(self.value, self.time, ascending=ascending, verbose=verbose)
        new.time = t_mod
        new.value = v_mod

        if keep_log == True:
            new.log += ({len(new.log):'sort', 'ascending': ascending},)
        return new

    def gaussianize(self, keep_log = False):
        ''' Gaussianizes the timeseries (i.e. maps its values to a standard normal)

        Returns
        -------
        new : Series
            The Gaussianized series object

        keep_log : Boolean
            if True, adds this transformation to the series log.

        References
        ----------
        Emile-Geay, J., and M. Tingley (2016), Inferring climate variability from nonlinear proxies: application to palaeo-enso studies, Climate of the Past, 12 (1), 31–50, doi:10.5194/cp- 12-31-2016.
        '''
        new = self.copy()
        v_mod = tsutils.gaussianize(self.value)
        new.value = v_mod

        if keep_log == True:
            new.log += ({len(new.log):'gaussianize', 'applied': True},)
        return new

    def standardize(self, keep_log = False, scale=1):
        """Standardizes the series ((i.e. remove its estimated mean and divides by its estimated standard deviation)

        Returns
        -------
        new : Series
            The standardized series object

        keep_log : Boolean
            if True, adds the previous mean, standard deviation and method parameters to the series log.

        """
        new = self.copy()
        vs, mu, sig = tsutils.standardize(self.value, scale=scale)
        new.value = vs

        if keep_log == True:
            method_dict = {len(new.log):'standardize', 'args': scale,
                           'previous_mean': mu, 'previous_std': sig}
            new.log += (method_dict,)
        return new


    def center(self, timespan=None, keep_log=False):
        ''' Centers the series (i.e. renove its estimated mean)

        Parameters
        ----------
        timespan : tuple or list
            The timespan over which the mean must be estimated.
            In the form [a, b], where a, b are two points along the series' time axis.

        keep_log : Boolean
            if True, adds the previous mean and method parameters to the series log.

        Returns
        -------
        new : Series
            The centered series object

        '''
        new = self.copy()
        if timespan is not None:
            ts_mean  = np.nanmean(self.slice(timespan).value)
        else:
            ts_mean  = np.nanmean(self.value)
        
        new.value = self.value - ts_mean

        if keep_log == True:
            new.log += ({len(new.log): 'center', 'args': timespan, 'previous_mean': ts_mean},)
        return new

    def segment(self, factor=10, verbose = False):
        """Gap detection

        This function segments a timeseries into n number of parts following a gap
            detection algorithm. The rule of gap detection is very simple:
            we define the intervals between time points as dts, then if dts[i] is larger than factor * dts[i-1],
            we think that the change of dts (or the gradient) is too large, and we regard it as a breaking point
            and divide the time series into two segments here

        Parameters
        ----------

        factor : float
            The factor that adjusts the threshold for gap detection
        
        verbose : bool
            If True, will print warning messages if there is any

        Returns
        -------

        res : MultipleSeries or Series
            If gaps were detected, returns the segments in a MultipleSeries object,
            else, returns the original timeseries.

        """
        seg_y, seg_t, n_segs = tsutils.ts2segments(self.value,self.time,factor=factor)
        if len(seg_y)>1:
            s_list=[]
            for idx,s in enumerate(seg_y):
                if self.label is not None: 
                    s_lbl =  self.label + ' segment ' + str(idx+1)  
                else:
                    s_lbl =  'segment ' + str(idx+1)  
                s_tmp=Series(time=seg_t[idx],value=s,time_name=self.time_name,
                              time_unit=self.time_unit, value_name=self.value_name,
<<<<<<< HEAD
                              value_unit=self.value_unit,label=self.label, verbose=verbose)
=======
                              value_unit=self.value_unit,label=s_lbl)
>>>>>>> 771e3f07
                s_list.append(s_tmp)
            res=MultipleSeries(series_list=s_list)
        elif len(seg_y)==1:
            res=self.copy()
        else:
            raise ValueError('No timeseries detected')
        return res
    
    
    def sel(self, value=None, time=None, tolerance=0):
        """
        Slice Series based on 'value' or 'time'.

        Parameters
        ----------
        value : int, float, slice
            If int/float, then the Series will be sliced so that `self.value` is
            equal to `value` (+/- `tolerance`).
            If slice, then the Series will be sliced so `self.value` is between
            slice.start and slice.stop (+/- tolerance).
        time : int, float, slice
            If int/float, then the Series will be sliced so that `self.time` is
            equal to `time`. (+/- `tolerance`)
            If slice of int/float, then the Series will be sliced so that
            `self.time` is between slice.start and slice.stop.
            If slice of `datetime` (or str containing datetime, such as `'2020-01-01'`),
            then the Series will be sliced so that `self.datetime_index` is
            between `time.start` and `time.stop` (+/- `tolerance`, which needs to be
            a `timedelta`).
        tolerance : int, float, default 0.
            Used by `value` and `time`, see above.
        
        Returns
        -------
        Copy of `self`, sliced according to `value` and `time`.

        Examples
        --------
        >>> ts = pyleo.Series(
        ...     time=np.array([1, 1.1, 2, 3]), value=np.array([4, .9, 6, 1]), time_unit='years BP'
        ... )
        >>> ts.sel(value=1)
        {'log': ({0: 'clean_ts', 'applied': True, 'verbose': False},
                {2: 'clean_ts', 'applied': True, 'verbose': False})}

        None
        time [years BP]
        3.0    1.0
        Name: value, dtype: float64

        If you also want to include the value `3.9`, you could set `tolerance` to `.1`:

        >>> ts.sel(value=1, tolerance=.1)
        {'log': ({0: 'clean_ts', 'applied': True, 'verbose': False},
                {2: 'clean_ts', 'applied': True, 'verbose': False})}

        None
        time [years BP]
        1.1    0.9
        3.0    1.0
        Name: value, dtype: float64

        You can also pass a `slice` to select a range of values:

        >>> ts.sel(value=slice(4, 6))
        {'log': ({0: 'clean_ts', 'applied': True, 'verbose': False},
                {2: 'clean_ts', 'applied': True, 'verbose': False})}

        None
        time [years BP]
        1.0    4.0
        2.0    6.0
        Name: value, dtype: float64

        >>> ts.sel(value=slice(4, None))
        {'log': ({0: 'clean_ts', 'applied': True, 'verbose': False},
                {2: 'clean_ts', 'applied': True, 'verbose': False})}

        None
        time [years BP]
        1.0    4.0
        2.0    6.0
        Name: value, dtype: float64

        >>> ts.sel(value=slice(None, 4))
        {'log': ({0: 'clean_ts', 'applied': True, 'verbose': False},
                {2: 'clean_ts', 'applied': True, 'verbose': False})}

        None
        time [years BP]
        1.0    4.0
        1.1    0.9
        3.0    1.0
        Name: value, dtype: float64

        Similarly, you filter using `time` instead of `value`.
        """
        if value is not None and time is not None:
            raise TypeError("Cannot pass both `value` and `time`")

        if value is not None:
            if isinstance(value, (int, float)):
                return self.pandas_method(lambda x: x[x.between(value-tolerance, value+tolerance)])
            if isinstance(value, slice):
                if isinstance(value.start, (int, float)) and isinstance(value.stop, (int, float)):
                    return self.pandas_method(lambda x: x[x.between(value.start-tolerance, value.stop+tolerance)])
                if isinstance(value.start, (int, float)) and value.stop is None:
                    return self.pandas_method(lambda x: x[x.ge(value.start-tolerance)])
                if isinstance(value.stop, (int, float)) and value.start is None:
                    return self.pandas_method(lambda x: x[x.le(value.stop-tolerance)])
            raise TypeError(f'Expected slice, int, or float, got: {type(value)}')
        
        if time is not None:
            if isinstance(time, (int, float)):
                return self.slice([time-tolerance, time+tolerance])
            if isinstance(time, dt.datetime):
                if tolerance == 0:
                    tolerance = dt.timedelta(days=0)
                if not isinstance(tolerance, dt.timedelta):
                    raise TypeError(
                        f"Invalid 'tolerance' passed. Expected timedelta, received: {type(tolerance)}"
                    )
                return self.pandas_method(
                    lambda x: x[(x.index>=time-tolerance) & (x.index<=time+tolerance)]
                )
            if isinstance(time, str):
                if tolerance == 0:
                    tolerance = dt.timedelta(days=0)
                if not isinstance(tolerance, dt.timedelta):
                    raise TypeError(
                        f"Invalid 'tolerance' passed. Expected timedelta, received: {type(tolerance)}"
                    )
                tolerance = np.timedelta64(tolerance, 's') 
                return self.pandas_method(
                    lambda x: x[
                        (x.index>=np.datetime64(time, 's')-tolerance)
                        & (x.index<=np.datetime64(time, 's')+tolerance)
                    ]
                )
            if isinstance(time, slice):
                if isinstance(time.start, (int, float)) and isinstance(time.stop, (int, float)):
                    return self.slice([time.start-tolerance, time.stop+tolerance])
                if isinstance(time.start, (int, float)) and time.stop is None:
                    mask = self.time >= time.start-tolerance
                    new = self.copy()
                    new.time = new.time[mask]
                    new.value = new.value[mask]
                    return new
                if isinstance(time.stop, (int, float)) and time.start is None:
                    mask = self.time <= time.stop+tolerance
                    new = self.copy()
                    new.time = new.time[mask]
                    new.value = new.value[mask]
                    return new
                if isinstance(time.start, str) and isinstance(time.stop, str):
                    if tolerance == 0:
                        tolerance = dt.timedelta(days=0)
                    if not isinstance(tolerance, dt.timedelta):
                        raise TypeError(
                            f"Invalid 'tolerance' passed. Expected timedelta, received: {type(tolerance)}"
                        )
                    tolerance = np.timedelta64(tolerance, 's') 
                    return self.pandas_method(
                        lambda x: x[
                            (x.index>=np.datetime64(time.start, 's')-tolerance)
                            & (x.index<=np.datetime64(time.stop, 's')+tolerance)
                        ]
                    )
                if isinstance(time.start, str) and time.stop is None:
                    if tolerance == 0:
                        tolerance = dt.timedelta(days=0)
                    if not isinstance(tolerance, dt.timedelta):
                        raise TypeError(
                            f"Invalid 'tolerance' passed. Expected timedelta, received: {type(tolerance)}"
                        )
                    tolerance = np.timedelta64(tolerance, 's') 
                    return self.pandas_method(
                        lambda x: x[x.index>=np.datetime64(time.start, 's')-tolerance]
                    )
                if isinstance(time.stop, str) and time.start is None:
                    if tolerance == 0:
                        tolerance = dt.timedelta(days=0)
                    if not isinstance(tolerance, dt.timedelta):
                        raise TypeError(f"Invalid 'tolerance' passed. Expected timedelta, received: {type(tolerance)}")
                    tolerance = np.timedelta64(tolerance, 's') 
                    return self.pandas_method(
                        lambda x: x[x.index<=np.datetime64(time.stop, 's')+tolerance]
                    )
                if isinstance(time.start, dt.datetime) and isinstance(time.stop, dt.datetime):
                    if tolerance == 0:
                        tolerance = dt.timedelta(days=0)
                    if not isinstance(tolerance, dt.timedelta):
                        raise TypeError(
                            f"Invalid 'tolerance' passed. Expected timedelta, received: {type(tolerance)}"
                        )
                    return self.pandas_method(
                        lambda x: x[(x.index>=time.start-tolerance) & (x.index<=time.stop+tolerance)]
                    )
                if isinstance(time.start, dt.datetime) and time.stop is None:
                    if tolerance == 0:
                        tolerance = dt.timedelta(days=0)
                    if not isinstance(tolerance, dt.timedelta):
                        raise TypeError(
                            f"Invalid 'tolerance' passed. Expected timedelta, received: {type(tolerance)}"
                        )
                    return self.pandas_method(
                        lambda x: x[x.index>=time.start-tolerance]
                    )
                if isinstance(time.stop, dt.datetime) and time.start is None:
                    if tolerance == 0:
                        tolerance = dt.timedelta(days=0)
                    if not isinstance(tolerance, dt.timedelta):
                        raise TypeError(
                            f"Invalid 'tolerance' passed. Expected timedelta, received: {type(tolerance)}"
                        )
                    return self.pandas_method(
                        lambda x: x[x.index<=time.stop+tolerance]
                    )
                raise TypeError("Expected int or float, or slice of int/float/datetime/str.")
        raise TypeError("Invalid combination of arguments received.")


    def slice(self, timespan):
        ''' Slicing the timeseries with a timespan (tuple or list)

        Parameters
        ----------

        timespan : tuple or list
            The list of time points for slicing, whose length must be even.
            When there are n time points, the output Series includes n/2 segments.
            For example, if timespan = [a, b], then the sliced output includes one segment [a, b];
            if timespan = [a, b, c, d], then the sliced output includes segment [a, b] and segment [c, d].

        Returns
        -------

        new : Series
            The sliced Series object.

        Examples
        --------

        slice the SOI from 1972 to 1998

        .. ipython:: python
            :okwarning:
            :okexcept:

            import pyleoclim as pyleo
            import pandas as pd
            data = pd.read_csv('https://raw.githubusercontent.com/LinkedEarth/Pyleoclim_util/Development/example_data/soi_data.csv',skiprows=0,header=1)
            time = data.iloc[:,1]
            value = data.iloc[:,2]
            ts = pyleo.Series(time=time, value=value, time_name='Year C.E', value_name='SOI', label='SOI')

            ts_slice = ts.slice([1972, 1998])
            print("New time bounds:",ts_slice.time.min(),ts_slice.time.max())

        '''
        new = self.copy()
        n_elements = len(timespan)
        if n_elements % 2 == 1:
            raise ValueError('The number of elements in timespan must be even!')

        n_segments = int(n_elements / 2)
        mask = [False for i in range(np.size(self.time))]
        for i in range(n_segments):
            mask |= (self.time >= timespan[i*2]) & (self.time <= timespan[i*2+1])

        new.time = self.time[mask]
        new.value = self.value[mask]
        return new

    def fill_na(self, timespan=None, dt=1, keep_log=False):
        ''' Fill NaNs into the timespan

        Parameters
        ----------

        timespan : tuple or list
            The list of time points for slicing, whose length must be 2.
            For example, if timespan = [a, b], then the sliced output includes one segment [a, b].
            If None, will use the start point and end point of the original timeseries

        dt : float
            The time spacing to fill the NaNs; default is 1.

        keep_log : Boolean
            if True, adds this step and its parameters to the series log.

        Returns
        -------

        new : Series
            The sliced Series object.

        '''
        new = self.copy()
        if timespan is None:
            start = np.min(self.time)
            end = np.max(self.time)
        else:
            start = timespan[0]
            end = timespan[-1]

        new_time = np.arange(start, end+dt, dt)
        new_value = np.empty(np.size(new_time))

        for i, t in enumerate(new_time):
            if t in self.time:
                loc = list(self.time).index(t)
                new_value[i] = self.value[loc]
            else:
                new_value[i] = np.nan

        new.time = new_time
        new.value = new_value

        if keep_log == True:
            new.log += ({len(new.log):'fill_na', 'applied': True, 'dt': dt, 'timespan': timespan},)

        return new


    def detrend(self, method='emd', keep_log=False, **kwargs):
        '''Detrend Series object

        Parameters
        ----------
        method : str, optional
            The method for detrending. The default is 'emd'.
            Options include:
                * "linear": the result of a n ordinary least-squares stright line fit to y is subtracted.
                * "constant": only the mean of data is subtracted.
                * "savitzky-golay", y is filtered using the Savitzky-Golay filters and the resulting filtered series is subtracted from y.
                * "emd" (default): Empirical mode decomposition. The last mode is assumed to be the trend and removed from the series

        keep_log : Boolean
            if True, adds the removed trend and method parameters to the series log.

        kwargs : dict
            Relevant arguments for each of the methods.

        Returns
        -------
        new : Series
            Detrended Series object in "value", with new field "trend" added

        See also
        --------
        pyleoclim.utils.tsutils.detrend : detrending wrapper functions

        Examples
        --------

        We will generate a harmonic signal with a nonlinear trend and use two  detrending options to recover the original signal.

        .. ipython:: python
            :okwarning:
            :okexcept:

            import pyleoclim as pyleo
            import numpy as np

            # Generate a mixed harmonic signal with known frequencies
            freqs=[1/20,1/80]
            time=np.arange(2001)
            signals=[]
            for freq in freqs:
                signals.append(np.cos(2*np.pi*freq*time))
            signal=sum(signals)

            # Add a non-linear trend
            slope = 1e-5;  intercept = -1
            nonlinear_trend = slope*time**2 + intercept

            # Add a modicum of white noise
            np.random.seed(2333)
            sig_var = np.var(signal)
            noise_var = sig_var / 2 #signal is twice the size of noise
            white_noise = np.random.normal(0, np.sqrt(noise_var), size=np.size(signal))
            signal_noise = signal + white_noise

            # Place it all in a series object and plot it:
            ts = pyleo.Series(time=time,value=signal_noise + nonlinear_trend)
            @savefig random_series.png
            fig, ax = ts.plot(title='Timeseries with nonlinear trend'); pyleo.closefig(fig)

            # Detrending with default parameters (using EMD method with 1 mode)
            ts_emd1 = ts.detrend()
            ts_emd1.label = 'default detrending (EMD, last mode)'
            @savefig ts_emd1.png
            fig, ax = ts_emd1.plot(title='Detrended with EMD method'); ax.plot(time,signal_noise,label='target signal'); ax.legend(); pyleo.closefig(fig)

        We see that the default function call results in a "hockey stick" at the end, which is undesirable.
        There is no automated way to fix this, but with a little trial and error, we find that removing
        the 2 smoothest modes performs reasonably well:

        .. ipython:: python
            :okwarning:
            :okexcept:

            ts_emd2 = ts.detrend(method='emd', n=2, keep_log=True)
            ts_emd2.label = 'EMD detrending, last 2 modes'
            @savefig ts_emd_n2.png
            fig, ax = ts_emd2.plot(title='Detrended with EMD (n=2)'); ax.plot(time,signal_noise,label='target signal'); ax.legend(); pyleo.closefig(fig)

        Another option for removing a nonlinear trend is a Savitzky-Golay filter:

        .. ipython:: python
            :okwarning:
            :okexcept:

            ts_sg = ts.detrend(method='savitzky-golay')
            ts_sg.label = 'savitzky-golay detrending, default parameters'
            @savefig ts_sg.png
            fig, ax = ts_sg.plot(title='Detrended with Savitzky-Golay filter'); ax.plot(time,signal_noise,label='target signal'); ax.legend(); pyleo.closefig(fig)

        As we can see, the result is even worse than with EMD (default). Here it pays to look into the underlying method, which comes from SciPy.
        It turns out that by default, the Savitzky-Golay filter fits a polynomial to the last "window_length" values of the edges.
        By default, this value is close to the length of the series. Choosing a value 10x smaller fixes the problem here, though you will have to tinker with that parameter until you get the result you seek.

        .. ipython:: python
            :okwarning:
            :okexcept:

            ts_sg2 = ts.detrend(method='savitzky-golay',sg_kwargs={'window_length':201}, keep_log=True)
            ts_sg2.label = 'savitzky-golay detrending, window_length = 201'
            @savefig ts_sg2.png
            fig, ax = ts_sg2.plot(title='Detrended with Savitzky-Golay filter'); ax.plot(time,signal_noise,label='target signal'); ax.legend(); pyleo.closefig(fig)

        Finally, the method returns the trend that was previous, so it can be added back in if need be.

        .. ipython:: python
            :okwarning:
            :okexcept:

            trend_ts = pyleo.Series(time = time, value = nonlinear_trend,
                                    value_name= 'trend', label='original trend')
            @savefig ts_trend.png
            fig, ax = trend_ts.plot(title='Trend recovery'); ax.plot(time,ts_emd2.log[1]['previous_trend'],label=ts_emd2.label); ax.plot(time,ts_sg2.log[1]['previous_trend'], label=ts_sg2.label); ax.legend(); pyleo.closefig(fig)

        Both methods can recover the exponential trend, with some edge effects near the end that could be addressed by judicious padding.
        '''
        new = self.copy()
        v_mod, trend = tsutils.detrend(self.value, x=self.time, method=method, **kwargs)
        new.value = v_mod

        if keep_log == True:
            new.log += ({len(new.log): 'detrend','method': method, 'args': kwargs, 'previous_trend': trend},)
        return new

    def spectral(self, method='lomb_scargle', freq_method='log', freq_kwargs=None, settings=None, label=None, scalogram=None, verbose=False):
        ''' Perform spectral analysis on the timeseries

        Parameters
        ----------

        method : str;
            {'wwz', 'mtm', 'lomb_scargle', 'welch', 'periodogram', 'cwt'}

        freq_method : str
            {'log','scale', 'nfft', 'lomb_scargle', 'welch'}

        freq_kwargs : dict
            Arguments for frequency vector

        settings : dict
            Arguments for the specific spectral method

        label : str
            Label for the PSD object

        scalogram : pyleoclim.core.series.Series.Scalogram
            The return of the wavelet analysis; effective only when the method is 'wwz' or 'cwt'

        verbose : bool
            If True, will print warning messages if there is any

        Returns
        -------

        psd : PSD
            A PSD object

        See also
        --------
        pyleoclim.utils.spectral.mtm : Spectral analysis using the Multitaper approach

        pyleoclim.utils.spectral.lomb_scargle : Spectral analysis using the Lomb-Scargle method

        pyleoclim.utils.spectral.welch: Spectral analysis using the Welch segement approach

        pyleoclim.utils.spectral.periodogram: Spectral anaysis using the basic Fourier transform

        pyleoclim.utils.spectral.wwz_psd : Spectral analysis using the Wavelet Weighted Z transform

        pyleoclim.utils.spectral.cwt_psd : Spectral analysis using the continuous Wavelet Transform as implemented by Torrence and Compo

        pyleoclim.utils.spectral.make_freq_vector : Functions to create the frequency vector

        pyleoclim.utils.tsutils.detrend : Detrending function

        pyleoclim.core.psds.PSD : PSD object

        pyleoclim.core.psds.MultiplePSD : Multiple PSD object


        Examples
        --------

        Calculate the spectrum of SOI using the various methods and compute significance

        .. ipython:: python
            :okwarning:
            :okexcept:

            import pyleoclim as pyleo
            import pandas as pd
            data = pd.read_csv('https://raw.githubusercontent.com/LinkedEarth/Pyleoclim_util/Development/example_data/soi_data.csv',skiprows=0,header=1)
            time = data.iloc[:,1]
            value = data.iloc[:,2]
            ts = pyleo.Series(time=time, value=value, time_name='Year C.E', value_name='SOI', label='SOI')
            # Standardize the time series
            ts_std = ts.standardize()

        - Lomb-Scargle

        .. ipython:: python
            :okwarning:
            :okexcept:

            psd_ls = ts_std.spectral(method='lomb_scargle')
            psd_ls_signif = psd_ls.signif_test(number=20) #in practice, need more AR1 simulations
            @savefig spec_ls.png
            fig, ax = psd_ls_signif.plot(title='PSD using Lomb-Scargle method')
            pyleo.closefig(fig)

        We may pass in method-specific arguments via "settings", which is a dictionary.
        For instance, to adjust the number of overlapping segment for Lomb-Scargle, we may specify the method-specific argument "n50";
        to adjust the frequency vector, we may modify the "freq_method" or modify the method-specific argument "freq".

        .. ipython:: python
            :okwarning:
            :okexcept:

            import numpy as np
            psd_LS_n50 = ts_std.spectral(method='lomb_scargle', settings={'n50': 4})  # c=1e-2 yields lower frequency resolution
            psd_LS_freq = ts_std.spectral(method='lomb_scargle', settings={'freq': np.linspace(1/20, 1/0.2, 51)})
            psd_LS_LS = ts_std.spectral(method='lomb_scargle', freq_method='lomb_scargle')  # with frequency vector generated using REDFIT method
            @savefig spec_ls_n50.png
            fig, ax = psd_LS_n50.plot(
                title='PSD using Lomb-Scargle method with 4 overlapping segments',
                label='settings={"n50": 4}')
            psd_ls.plot(ax=ax, label='settings={"n50": 3}', marker='o')

            @savefig spec_ls_freq.png
            fig, ax = psd_LS_freq.plot(
                title='PSD using Lomb-Scargle method with different frequency vectors',
                label='freq=np.linspace(1/20, 1/0.2, 51)', marker='o')
            psd_ls.plot(ax=ax, label='freq_method="log"', marker='o')

        You may notice the differences in the PSD curves regarding smoothness and the locations of the analyzed period points.

        For other method-specific arguments, please look up the specific methods in the "See also" section.

        - WWZ

        .. ipython:: python
            :okwarning:
            :okexcept:

            psd_wwz = ts_std.spectral(method='wwz')  # wwz is the default method
            psd_wwz_signif = psd_wwz.signif_test(number=1)  # significance test; for real work, should use number=200 or even larger
            @savefig spec_wwz.png
            fig, ax = psd_wwz_signif.plot(title='PSD using WWZ method')
            pyleo.closefig(fig)

        We may take advantage of a pre-calculated scalogram using WWZ to accelerate the spectral analysis
        (although note that the default parameters for spectral and wavelet analysis using WWZ are different):

        .. ipython:: python
            :okwarning:
            :okexcept:

            scal_wwz = ts_std.wavelet(method='wwz')  # wwz is the default method
            psd_wwz_fast = ts_std.spectral(method='wwz', scalogram=scal_wwz)
            @savefig spec_wwz_fast.png
            fig, ax = psd_wwz_fast.plot(title='PSD using WWZ method w/ pre-calculated scalogram')
            pyleo.closefig(fig)

        - Periodogram

        .. ipython:: python
            :okwarning:
            :okexcept:

            ts_interp = ts_std.interp()
            psd_perio = ts_interp.spectral(method='periodogram')
            psd_perio_signif = psd_perio.signif_test(number=20, method='ar1sim') #in practice, need more AR1 simulations
            @savefig spec_perio.png
            fig, ax = psd_perio_signif.plot(title='PSD using Periodogram method')
            pyleo.closefig(fig)

        - Welch

        .. ipython:: python
            :okwarning:
            :okexcept:

            psd_welch = ts_interp.spectral(method='welch')
            psd_welch_signif = psd_welch.signif_test(number=20, method='ar1sim') #in practice, need more AR1 simulations
            @savefig spec_welch.png
            fig, ax = psd_welch_signif.plot(title='PSD using Welch method')
            pyleo.closefig(fig)

        - MTM

        .. ipython:: python
            :okwarning:
            :okexcept:

            psd_mtm = ts_interp.spectral(method='mtm', label='MTM, NW=4')
            psd_mtm_signif = psd_mtm.signif_test(number=20, method='ar1sim') #in practice, need more AR1 simulations
            @savefig spec_mtm.png
            fig, ax = psd_mtm_signif.plot(title='PSD using the multitaper method')
            pyleo.closefig(fig)

        By default, MTM uses a half-bandwidth of 4 times the fundamental (Rayleigh) frequency, i.e. NW = 4, which is the most conservative choice.
        NW runs from 2 to 4 in multiples of 1/2, and can be adjusted like so (note the sharper peaks and higher overall variance, which may not be desirable):

        .. ipython:: python
            :okwarning:
            :okexcept:

            psd_mtm2 = ts_interp.spectral(method='mtm', settings={'NW':2}, label='MTM, NW=2')
            @savefig spec_mtm2.png
            psd_mtm2.plot(title='PSD using the multi-taper method', ax=ax)
            pyleo.closefig(fig)

        - Continuous Wavelet Transform

        .. ipython:: python
            :okwarning:
            :okexcept:

            ts_interp = ts_std.interp()
            psd_cwt = ts_interp.spectral(method='cwt')
            psd_cwt_signif = psd_cwt.signif_test(number=20)
            @savefig spec_cwt.png
            fig, ax = psd_cwt_signif.plot(title='PSD using CWT method')
            pyleo.closefig(fig)

        '''
        if not verbose:
            warnings.simplefilter('ignore')

        settings = {} if settings is None else settings.copy()
        spec_func = {
            'wwz': specutils.wwz_psd,
            'mtm': specutils.mtm,
            'lomb_scargle': specutils.lomb_scargle,
            'welch': specutils.welch,
            'periodogram': specutils.periodogram,
            'cwt': specutils.cwt_psd
        }
        args = {}
        freq_kwargs = {} if freq_kwargs is None else freq_kwargs.copy()
        freq = specutils.make_freq_vector(self.time, method=freq_method, **freq_kwargs)

        args['wwz'] = {'freq': freq}
        args['cwt'] = {'freq': freq}
        args['mtm'] = {}
        args['lomb_scargle'] = {'freq': freq}
        args['welch'] = {}
        args['periodogram'] = {}
        args[method].update(settings)

        if method == 'wwz' and scalogram is not None:
            args['wwz'].update(
                {
                    'wwa': scalogram.amplitude,
                    'wwz_Neffs': scalogram.wwz_Neffs,
                    'wwz_freq': scalogram.frequency,
                }
            )

        if method == 'cwt' and scalogram is not None:
            Results = collections.namedtuple('Results', ['amplitude', 'coi', 'freq', 'time', 'scale', 'mother','param'])
            res = Results(amplitude=scalogram.amplitude, coi=scalogram.coi,
                          freq=scalogram.frequency, time=scalogram.time,
                          scale=scalogram.wave_args['scale'],
                          mother=scalogram.wave_args['mother'],
                          param=scalogram.wave_args['param'])
            args['cwt'].update({'cwt_res':res})


        spec_res = spec_func[method](self.value, self.time, **args[method])
        if type(spec_res) is dict:
            spec_res = dict2namedtuple(spec_res)

        if label is None:
            label = self.label

        if method == 'wwz' and scalogram is not None:
            args['wwz'].pop('wwa')
            args['wwz'].pop('wwz_Neffs')
            args['wwz'].pop('wwz_freq')

        if method == 'cwt':
            args['cwt'].update({'scale':spec_res.scale,'mother':spec_res.mother,'param':spec_res.param})
            if scalogram is not None:
                args['cwt'].pop('cwt_res')


        psd = PSD(
            frequency=spec_res.freq,
            amplitude=spec_res.psd,
            label=label,
            timeseries=self,
            spec_method=method,
            spec_args=args[method]
        )

        return psd

    def wavelet(self, method='cwt', settings=None, freq_method='log', freq_kwargs=None, verbose=False):
        ''' Perform wavelet analysis on a timeseries

        Parameters
        ----------

        method : str {wwz, cwt}
            cwt - the continuous wavelet transform [1]
                is appropriate for evenly-spaced series.
            wwz - the weighted wavelet Z-transform [2]
                is appropriate for unevenly-spaced series.
            Default is cwt, returning an error if the Series is unevenly-spaced.

        freq_method : str
            {'log', 'scale', 'nfft', 'lomb_scargle', 'welch'}

        freq_kwargs : dict
            Arguments for the frequency vector

        settings : dict
            Arguments for the specific wavelet method

        verbose : bool
            If True, will print warning messages if there is any

        Returns
        -------

        scal : Scalogram object

        See also
        --------

        pyleoclim.utils.wavelet.wwz : wwz function

        pyleoclim.utils.wavelet.cwt : cwt function

        pyleoclim.utils.spectral.make_freq_vector : Functions to create the frequency vector

        pyleoclim.utils.tsutils.detrend : Detrending function

        pyleoclim.core.series.Series.spectral : spectral analysis tools

        pyleoclim.core.scalograms.Scalogram : Scalogram object

        pyleoclim.core.scalograms.MultipleScalogram : Multiple Scalogram object

        References
        ----------

        [1] Torrence, C. and G. P. Compo, 1998: A Practical Guide to Wavelet Analysis. Bull. Amer. Meteor. Soc., 79, 61-78.
        Python routines available at http://paos.colorado.edu/research/wavelets/

        [2] Foster, G., 1996: Wavelets for period analysis of unevenly sampled time series. The Astronomical Journal, 112, 1709.

        Examples
        --------

        Wavelet analysis on the evenly-spaced SOI record. The CWT method will be applied by default.

        .. ipython:: python
            :okwarning:
            :okexcept:

            import pyleoclim as pyleo
            import pandas as pd
            data = pd.read_csv('https://raw.githubusercontent.com/LinkedEarth/Pyleoclim_util/Development/example_data/soi_data.csv',skiprows=0,header=1)
            time = data.iloc[:,1]
            value = data.iloc[:,2]
            ts = pyleo.Series(time=time,value=value,time_name='Year C.E', value_name='SOI', label='SOI')

            scal1 = ts.wavelet()
            scal_signif = scal1.signif_test(number=20)  # for research-grade work, use number=200 or larger
            @savefig scal_cwt.png
            fig, ax = scal_signif.plot()
            pyleo.closefig(fig)

        If you wanted to invoke the WWZ method instead (here with no significance testing, to lower computational cost):

        .. ipython:: python
            :okwarning:
            :okexcept:

            scal2 = ts.wavelet(method='wwz')
            @savefig scal_wwz.png
            fig, ax = scal2.plot()
            pyleo.closefig(fig)

        Notice that the two scalograms have different amplitude, which are relative.  Method-specific arguments
        may be passed via `settings`.  For instance, if you wanted to change the default mother wavelet
        ('MORLET') to a derivative of a Gaussian (DOG), with degree 2 by default ("Mexican Hat wavelet"):

        .. ipython:: python
            :okwarning:
            :okexcept:

            scal3 = ts.wavelet(settings = {'mother':'DOG'})
            @savefig scal_dog.png
            fig, ax = scal3.plot(title='CWT scalogram with DOG mother wavelet')
            pyleo.closefig(fig)

        As for WWZ, note that, for computational efficiency, the time axis is coarse-grained
        by default to 50 time points, which explains in part the difference with the CWT scalogram.

        If you need a custom axis, it (and other method-specific  parameters) can also be passed
        via the `settings` dictionary:

        .. ipython:: python
            :okwarning:
            :okexcept:

            tau = np.linspace(np.min(ts.time), np.max(ts.time), 60)
            scal4 = ts.wavelet(method='wwz', settings={'tau':tau})
            @savefig scal_tau.png
            fig, ax = scal4.plot(title='WWZ scalogram with finer time axis')
            pyleo.closefig(fig)

        '''
        if not verbose:
            warnings.simplefilter('ignore')

        # Assign method
        if method == 'cwt' and not(self.is_evenly_spaced()):
            raise ValueError("The chosen method is cwt but the series is unevenly spaced. You can either interpolate/bin or set method='wwz'.")

        wave_func = {'wwz': waveutils.wwz,
                      'cwt': waveutils.cwt
                      }

        # Process options
        settings = {} if settings is None else settings.copy()
        freq_kwargs = {} if freq_kwargs is None else freq_kwargs.copy()
        freq = specutils.make_freq_vector(self.time, method=freq_method, **freq_kwargs)
        args = {}
        args['wwz'] = {'freq': freq}
        args['cwt'] = {'freq': freq}

        if method == 'wwz':
            if 'ntau' in settings.keys():
                ntau = settings['ntau']
            else:
                ntau = np.min([np.size(self.time), 50])
            tau = np.linspace(np.min(self.time), np.max(self.time), ntau)
            settings.update({'tau': tau})

        args[method].update(settings)

        # Apply wavelet method
        wave_res = wave_func[method](self.value, self.time, **args[method])

        # Export result
        if method == 'wwz':
            wwz_Neffs = wave_res.Neffs
        elif method=='cwt':
            wwz_Neffs = None
            args[method].update({'scale':wave_res.scale,'mother':wave_res.mother,'param':wave_res.param,
                                 'standardize':wave_res.standardize, 'gaussianize':wave_res.gaussianize})

        scal = Scalogram(
            frequency=wave_res.freq,
            scale = wave_res.scale,
            time=wave_res.time,
            amplitude=wave_res.amplitude,
            coi=wave_res.coi,
            label=self.label,
            timeseries=self,
            wave_method=method,
            freq_method=freq_method,
            freq_kwargs=freq_kwargs,
            wave_args=args[method],
            wwz_Neffs=wwz_Neffs,
        )

        return scal

    def wavelet_coherence(self, target_series, method='cwt', settings=None,
                          freq_method='log', freq_kwargs=None, verbose=False,
                          common_time_kwargs=None):
        ''' Performs wavelet coherence analysis with the target timeseries


        Parameters
        ----------

        target_series : Series
            A pyleoclim Series object on which to perform the coherence analysis

        method : str
            Possible methods {'wwz','cwt'}. Default is 'cwt', which only works
            if the series share the same evenly-spaced time axis.
            'wwz' is designed for unevenly-spaced data, but is far slower.

        freq_method : str
            {'log','scale', 'nfft', 'lomb_scargle', 'welch'}

        freq_kwargs : dict
            Arguments for frequency vector

        common_time_kwargs : dict
            Parameters for the method `MultipleSeries.common_time()`. Will use interpolation by default.

        settings : dict
            Arguments for the specific wavelet method (e.g. decay constant for WWZ, mother wavelet for CWT)
            and common properties like standardize, detrend, gaussianize, pad, etc.

        verbose : bool
            If True, will print warning messages, if any

        Returns
        -------

        coh : pyleoclim.core.coherence.Coherence

        References
        ----------

        Grinsted, A., Moore, J. C. & Jevrejeva, S. Application of the cross wavelet transform and
        wavelet coherence to geophysical time series. Nonlin. Processes Geophys. 11, 561–566 (2004).

        See also
        --------

        pyleoclim.utils.spectral.make_freq_vector : Functions to create the frequency vector

        pyleoclim.utils.tsutils.detrend : Detrending function

        pyleoclim.core.multipleseries.MultipleSeries.common_time : put timeseries on common time axis

        pyleoclim.core.series.Series.wavelet : wavelet analysis

        pyleoclim.utils.wavelet.wwz_coherence : coherence using the wwz method

        pyleoclim.utils.wavelet.cwt_coherence : coherence using the cwt method

        Examples
        --------

        Calculate the wavelet coherence of NINO3 and All India Rainfall with default arguments:

        .. ipython:: python
            :okwarning:
            :okexcept:

            import pyleoclim as pyleo
            import pandas as pd
            data = pd.read_csv('https://raw.githubusercontent.com/LinkedEarth/Pyleoclim_util/Development/example_data/wtc_test_data_nino_even.csv')
            time = data['t'].values
            air = data['air'].values
            nino = data['nino'].values
            ts_air = pyleo.Series(time=time, value=data['air'].values, time_name='Year (CE)',
                                  label='All India Rainfall', value_name='AIR (mm/month)')
            ts_nino = pyleo.Series(time=time, value=data['nino'].values, time_name='Year (CE)',
                                   label='NINO3', value_name='NINO3 (K)')

            coh = ts_air.wavelet_coherence(ts_nino)
            @savefig coh.png
            coh.plot()

        Note that in this example both timeseries area already on a common,
        evenly-spaced time axis. If they are not (either because the data are unevenly spaced,
        or because the time axes are different in some other way), an error will be raised.
        To circumvent this error, you can either put the series
        on a common time axis (e.g. using common_time()) prior to applying CWT, or you
        can use the Weighted Wavelet Z-transform (WWZ) instead, as it is designed for
        unevenly-spaced data. However, it is usually far slower:

        .. ipython:: python
            :okwarning:
            :okexcept:

             coh_wwz = ts_air.wavelet_coherence(ts_nino, method = 'wwz')
             @savefig coh_wwz.png
             coh_wwz.plot()

        As with wavelet analysis, both CWT and WWZ admit optional arguments through `settings`.
        Significance is assessed similarly as with PSD or Scalogram objects:

        .. ipython:: python
            :okwarning:
            :okexcept:

            cwt_sig = coh.signif_test(number=20, qs=[.9,.95]) # specifiying 2 significance thresholds does not take any more time.
            @savefig cwt_sig.png
            # by default, the plot function will look for the closest quantile to 0.95, but it is easy to adjust:
            cwt_sig.plot(signif_thresh = 0.9)

        Another plotting option, `dashboard`, allows to visualize both
        timeseries as well as the wavelet transform coherency (WTC), which quantifies where
        two timeseries exhibit similar behavior in time-frequency space, and the cross-wavelet
        transform (XWT), which indicates regions of high common power.

        .. ipython:: python
            :okwarning:
            :okexcept:

            @savefig cwt_sig_dash.png
            cwt_sig.dashboard()

        Note: this design balances many considerations, and is not easily customizable.
        '''
        if not verbose:
            warnings.simplefilter('ignore')

        settings = {} if settings is None else settings.copy()

        wtc_func = {
            'wwz': waveutils.wwz_coherence,
            'cwt': waveutils.cwt_coherence
        }

        # Process options
        settings = {} if settings is None else settings.copy()
        freq_kwargs = {} if freq_kwargs is None else freq_kwargs.copy()
        freq = specutils.make_freq_vector(self.time, method=freq_method, **freq_kwargs)
        args = {}
        args['wwz'] = {'freq': freq}
        args['cwt'] = {'freq': freq}

        # put on same time axes if necessary
        if method == 'cwt' and not np.array_equal(self.time, target_series.time):
            warnings.warn("Series have different time axes. Applying common_time().")
            ms = MultipleSeries([self, target_series])
            common_time_kwargs = {} if common_time_kwargs is None else common_time_kwargs.copy()
            ct_args = {'method': 'interp'}
            ct_args.update(common_time_kwargs)
            ms = ms.common_time(**ct_args)
            ts1 = ms.series_list[0]
            ts2 = ms.series_list[1]
        elif method == 'cwt' and (not self.is_evenly_spaced() or not target_series.is_evenly_spaced()):
            raise ValueError("The chosen method is cwt but at least one the series is unevenly spaced. You can either apply common_time() or use 'wwz'.")

        else:
            ts1 = self
            ts2 = target_series

        if method == 'wwz':
            if 'ntau' in settings.keys():
                ntau = settings['ntau']
            else:
                ntau = np.min([np.size(ts1.time), np.size(ts2.time), 50])

            tau = np.linspace(np.min(self.time), np.max(self.time), ntau)
            settings.update({'tau': tau})

        args[method].update(settings)

        # Apply WTC method
        wtc_res = wtc_func[method](ts1.value, ts1.time, ts2.value, ts2.time, **args[method])

        # Export result
        coh = Coherence(
            frequency=wtc_res.freq,
            scale = wtc_res.scale,
            time=wtc_res.time,
            wtc=wtc_res.xw_coherence,
            xwt=wtc_res.xw_amplitude,
            phase=wtc_res.xw_phase,
            coi=wtc_res.coi,
            timeseries1= ts1,
            timeseries2= ts2,
            wave_method = method,
            wave_args = args[method],
            freq_method=freq_method,
            freq_kwargs=freq_kwargs,
        )

        return coh

    def correlation(self, target_series, timespan=None, alpha=0.05, settings=None, common_time_kwargs=None, seed=None):
        ''' Estimates the Pearson's correlation and associated significance between two non IID time series

        The significance of the correlation is assessed using one of the following methods:

        1) 'ttest': T-test adjusted for effective sample size.
        2) 'isopersistent': AR(1) modeling of x and y.
        3) 'isospectral': phase randomization of original inputs. (default)

        The T-test is a parametric test, hence computationally cheap, but can only be performed in ideal circumstances.
        The others are non-parametric, but their computational requirements scale with the number of simulations.

        The choise of significance test and associated number of Monte-Carlo simulations are passed through the settings parameter.

        Parameters
        ----------

        target_series : Series
            A pyleoclim Series object

        timespan : tuple
            The time interval over which to perform the calculation

        alpha : float
            The significance level (default: 0.05)

        settings : dict
            Parameters for the correlation function, including:

            nsim : int
                the number of simulations (default: 1000)
            method : str, {'ttest','isopersistent','isospectral' (default)}
                method for significance testing

        common_time_kwargs : dict
            Parameters for the method `MultipleSeries.common_time()`. Will use interpolation by default.

        seed : float or int
            random seed for isopersistent and isospectral methods

        Returns
        -------

        corr : pyleoclim.Corr
            the result object, containing

            - r : float
                correlation coefficient
            - p : float
                the p-value
            - signif : bool
                true if significant; false otherwise
                Note that signif = True if and only if p <= alpha.
            - alpha : float
                the significance level

        See also
        --------

        pyleoclim.utils.correlation.corr_sig : Correlation function

        pyleoclim.multipleseries.common_time : Aligning time axes


        Examples
        --------

        Correlation between the Nino3.4 index and the Deasonalized All Indian Rainfall Index

        .. ipython:: python
            :okwarning:
            :okexcept:

            import pyleoclim as pyleo
            import pandas as pd

            data = pd.read_csv('https://raw.githubusercontent.com/LinkedEarth/Pyleoclim_util/Development/example_data/wtc_test_data_nino.csv')
            t = data.iloc[:, 0]
            air = data.iloc[:, 1]
            nino = data.iloc[:, 2]
            ts_nino = pyleo.Series(time=t, value=nino)
            ts_air = pyleo.Series(time=t, value=air)

            # with `nsim=20` and default `method='isospectral'`
            # set an arbitrary random seed to fix the result
            corr_res = ts_nino.correlation(ts_air, settings={'nsim': 20}, seed=2333)
            print(corr_res)

            # using a simple t-test
            # set an arbitrary random seed to fix the result
            corr_res = ts_nino.correlation(ts_air, settings={'method': 'ttest'})
            print(corr_res)

            # using the method "isopersistent"
            # set an arbitrary random seed to fix the result
            corr_res = ts_nino.correlation(ts_air, settings={'nsim': 20, 'method': 'isopersistent'}, seed=2333)
            print(corr_res)
        '''

        settings = {} if settings is None else settings.copy()
        corr_args = {'alpha': alpha}
        corr_args.update(settings)

        ms = MultipleSeries([self, target_series])
        if list(self.time) != list(target_series.time):
            common_time_kwargs = {} if common_time_kwargs is None else common_time_kwargs.copy()
            ct_args = {'method': 'interp'}
            ct_args.update(common_time_kwargs)
            ms = ms.common_time(**ct_args)

        if timespan is None:
            value1 = ms.series_list[0].value
            value2 = ms.series_list[1].value
        else:
            value1 = ms.series_list[0].slice(timespan).value
            value2 = ms.series_list[1].slice(timespan).value


        if seed is not None:
            np.random.seed(seed)

        corr_res = corrutils.corr_sig(value1, value2, **corr_args)
        signif = True if corr_res['signif'] == 1 else False
        corr = Corr(corr_res['r'], corr_res['p'], signif, alpha)

        return corr

    def causality(self, target_series, method='liang', timespan=None, settings=None, common_time_kwargs=None):
        ''' Perform causality analysis with the target timeseries. Specifically, whether there is information in the target series that influenced the original series.
            If the two series have different time axes, they are first placed on a common timescale (in ascending order).

        Parameters
        ----------

        target_series : Series
            A pyleoclim Series object on which to compute causality

        method : {'liang', 'granger'}
            The causality method to use.

        timespan : tuple
            The time interval over which to perform the calculation

        settings : dict
            Parameters associated with the causality methods. Note that each method has different parameters. See individual methods for details

        common_time_kwargs : dict
            Parameters for the method `MultipleSeries.common_time()`. Will use interpolation by default.

        Returns
        -------

        res : dict
            Dictionary containing the results of the the causality analysis. See indivudal methods for details

        See also
        --------

        pyleoclim.utils.causality.liang_causality : Liang causality

        pyleoclim.utils.causality.granger_causality : Granger causality

        Examples
        --------

        Liang causality

        .. ipython:: python
            :okwarning:
            :okexcept:

            import pyleoclim as pyleo
            import pandas as pd
            data=pd.read_csv('https://raw.githubusercontent.com/LinkedEarth/Pyleoclim_util/Development/example_data/wtc_test_data_nino.csv')
            t=data.iloc[:,0]
            air=data.iloc[:,1]
            nino=data.iloc[:,2]
            ts_nino=pyleo.Series(time=t,value=nino)
            ts_air=pyleo.Series(time=t,value=air)

            @savefig ts_nino.png
            fig, ax = ts_nino.plot(title='NINO3 -- SST Anomalies')
            pyleo.closefig(fig)

            @savefig ts_air.png
            fig, ax = ts_air.plot(title='Deasonalized All Indian Rainfall Index')
            pyleo.closefig(fig)

        We use the specific params below to lighten computations; you may drop `settings` for real work

        .. ipython:: python
            :okwarning:
            :okexcept:

            liang_N2A = ts_air.causality(ts_nino, settings={'nsim': 20, 'signif_test': 'isopersist'})
            print(liang_N2A)
            liang_A2N = ts_nino.causality(ts_air, settings={'nsim': 20, 'signif_test': 'isopersist'})
            print(liang_A2N)

            liang_N2A['T21']/liang_A2N['T21']

        Both information flows (T21) are positive, but the flow from NINO3 to AIR is about 3x as large as the other way around, suggesting that NINO3 influences AIR much more than the other way around, which conforms to physical intuition.

        To implement Granger causality, simply specfiy the method:

        .. ipython:: python
            :okwarning:
            :okexcept:

            granger_A2N = ts_nino.causality(ts_air, method='granger')
            granger_N2A = ts_air.causality(ts_nino, method='granger')


        Note that the output is fundamentally different for the two methods. Granger causality cannot discriminate between NINO3 -> AIR or AIR -> NINO3, in this case. This is not unusual, and one reason why it is no longer in wide use.
        '''

        # TODO: ensure prograde time

        # Put on common axis if necessary

        ms = MultipleSeries([self, target_series])
        if list(self.time) != list(target_series.time):
            common_time_kwargs = {} if common_time_kwargs is None else common_time_kwargs.copy()
            ct_args = {'method': 'interp'}
            ct_args.update(common_time_kwargs)
            ms = ms.common_time(**ct_args)

        if timespan is None:
            value1 = ms.series_list[0].value
            value2 = ms.series_list[1].value
        else:
            value1 = ms.series_list[0].slice(timespan).value
            value2 = ms.series_list[1].slice(timespan).value


        settings = {} if settings is None else settings.copy()
        spec_func={
            'liang':causalutils.liang_causality,
            'granger':causalutils.granger_causality}
        args = {}
        args['liang'] = {}
        args['granger'] = {}
        args[method].update(settings)

        causal_res = spec_func[method](value1, value2, **args[method])
        return causal_res

    def surrogates(self, method='ar1sim', number=1, length=None, seed=None, settings=None):
        ''' Generate surrogates with increasing time axis

        Parameters
        ----------

        method : {ar1sim}
            Uses an AR1 model to generate surrogates of the timeseries

        number : int
            The number of surrogates to generate

        length : int
            Length of the series

        seed : int
            Control seed option for reproducibility

        settings : dict
            Parameters for surogate generator. See individual methods for details.

        Returns
        -------
        surr : SurrogateSeries

        See also
        --------

        pyleoclim.utils.tsmodel.ar1_sim : AR(1) simulator

        '''
        settings = {} if settings is None else settings.copy()
        surrogate_func = {
            'ar1sim': tsmodel.ar1_sim,
        }
        args = {}
        args['ar1sim'] = {'t': self.time}
        args[method].update(settings)

        if seed is not None:
            np.random.seed(seed)

        surr_res = surrogate_func[method](self.value, number, **args[method])
        if len(np.shape(surr_res)) == 1:
            surr_res = surr_res[:, np.newaxis]

        s_list = []
        for s in surr_res.T:
            s_tmp = Series(time=self.time, value=s, time_name=self.time_name, time_unit=self.time_unit, value_name=self.value_name, value_unit=self.value_unit)
            s_list.append(s_tmp)

        surr = SurrogateSeries(series_list=s_list, surrogate_method=method, surrogate_args=args[method])

        return surr

    def outliers(self,method='kmeans',remove=True, settings=None,
                 fig_outliers=True, figsize_outliers=[10,4], plotoutliers_kwargs=None, savefigoutliers_settings=None,
                 fig_clusters=True,figsize_clusters=[10,4], plotclusters_kwargs=None,savefigclusters_settings=None, keep_log=False):
        """
        Remove outliers from timeseries data

        Parameters
        ----------
        method : str, {'kmeans','DBSCAN'}, optional
            The clustering method to use. The default is 'kmeans'.
        remove : bool, optional
            If True, removes the outliers. The default is True.
        settings : dict, optional
            Specific arguments for the clustering functions. The default is None.
        fig_outliers : bool, optional
            Whether to display the timeseries showing the outliers. The default is True.
        figsize_outliers : list, optional
            The dimensions of the outliers figure. The default is [10,4].
        plotoutliers_kwargs : dict, optional
            Arguments for the plot displaying the outliers. The default is None.
        savefigoutliers_settings : dict, optional
            Saving options for the outlier plot. The default is None.
            - "path" must be specified; it can be any existed or non-existed path,
              with or without a suffix; if the suffix is not given in "path", it will follow "format"
            - "format" can be one of {"pdf", "eps", "png", "ps"}
        fig_clusters : bool, optional
            Whether to display the clusters. The default is True.
        figsize_clusters : list, optional
            The dimensions of the cluster figures. The default is [10,4].
        plotclusters_kwargs : dict, optional
            Arguments for the cluster plot. The default is None.
        savefigclusters_settings : dict, optional
            Saving options for the cluster plot. The default is None.
            - "path" must be specified; it can be any existed or non-existed path,
              with or without a suffix; if the suffix is not given in "path", it will follow "format"
            - "format" can be one of {"pdf", "eps", "png", "ps"}
        keep_log : Boolean
            if True, adds the previous method parameters to the series log.

        Returns
        -------
        ts: Series
            A new Series object witthout outliers if remove is True. Otherwise, returns the original timeseries


        See also
        --------

        pyleoclim.utils.tsutils.detect_outliers_DBSCAN : Outlier detection using the DBSCAN method

        pyleoclim.utils.tsutils.detect_outliers_kmeans : Outlier detection using the kmeans method

        pyleoclim.utils.tsutils.remove_outliers : Remove outliers from the series
        """
        if method not in ['kmeans','DBSCAN']:
            raise ValueError('method should either be "kmeans" or "DBSCAN"')

        # run the algorithm
        settings = {} if settings is None else settings.copy()
        spec_func={
            'kmeans':tsutils.detect_outliers_kmeans,
            'DBSCAN':tsutils.detect_outliers_DBSCAN}
        args = {}
        args['kmeans'] = {}
        args['DBSCAN'] = {}
        args[method].update(settings)

        indices, res = spec_func[method](self.value,**args[method])

        # Create the new Series object
        new=self.copy()
        if remove==True:
            if len(indices)>=1:
                ys,ts=tsutils.remove_outliers(self.time,self.value,indices)
                new.value=ys
                new.time=ts

        # Figures
        # Optional parameters
        savefigoutliers_settings = {} if savefigoutliers_settings is None else savefigoutliers_settings.copy()
        savefigclusters_settings = {} if savefigclusters_settings is None else savefigclusters_settings.copy()
        plotoutliers_kwargs = {} if plotoutliers_kwargs is None else plotoutliers_kwargs.copy()
        plotclusters_kwargs = {} if plotclusters_kwargs is None else plotclusters_kwargs.copy()

        # Figure showing the outliers

        if fig_outliers == True:
            fig,ax = plt.subplots(figsize=figsize_outliers)
            time_label, value_label = self.make_labels()

            if 'xlabel' not in plotoutliers_kwargs.keys():
                xlabel = time_label
            else:
                xlabel = plotoutliers_kwargs['xlabel']
                plotoutliers_kwargs.pop('xlabel')

            if 'ylabel' not in plotoutliers_kwargs.keys():
                ylabel = value_label
            else:
                ylabel = plotoutliers_kwargs['ylabel']
                plotoutliers_kwargs.pop('ylabel')

            if 'title' not in plotoutliers_kwargs.keys():
                title = None
            else:
                title = plotoutliers_kwargs['title']
                plotoutliers_kwargs.pop('title')

            if 'xlim' not in plotoutliers_kwargs.keys():
                xlim = None
            else:
                xlim = plotoutliers_kwargs['xlim']
                plotoutliers_kwargs.pop('xlim')

            if 'ylim' not in plotoutliers_kwargs.keys():
                ylim = None
            else:
                ylim = plotoutliers_kwargs['ylim']
                plotoutliers_kwargs.pop('ylim')

            if 'legend' not in plotoutliers_kwargs.keys():
                legend = True
            else:
                legend = plotoutliers_kwargs['legend']
                plotoutliers_kwargs.pop('legend')

            if len(indices)>=1:
                plotting.plot_scatter_xy(self.time,self.value,self.time[indices],self.value[indices],
                                                 xlabel=xlabel,ylabel=ylabel,
                                                 title =  title, xlim=xlim, ylim=ylim, legend=legend,
                                                 plot_kwargs=plotoutliers_kwargs,ax=ax)

            else:
                plotting.plot_xy(self.time,self.value,
                                 xlabel=xlabel,ylabel=ylabel,
                                 title =  title, xlim=xlim, ylim=ylim, legend=legend,
                                 plot_kwargs=plotoutliers_kwargs,ax=ax)

            #Saving options
            if 'path' in savefigoutliers_settings:
                plotting.savefig(fig,settings=savefigoutliers_settings)

        if fig_clusters == True:
            fig,ax = plt.subplots(figsize=figsize_clusters)

            # dealt with plot options
            time_label, value_label = self.make_labels()

            if 'xlabel' not in plotclusters_kwargs.keys():
                xlabel = time_label
            else:
                xlabel = plotclusters_kwargs['xlabel']
                plotclusters_kwargs.pop('xlabel')

            if 'ylabel' not in plotclusters_kwargs.keys():
                ylabel = value_label
            else:
                ylabel = plotclusters_kwargs['ylabel']
                plotclusters_kwargs.pop('ylabel')

            if 'title' not in plotclusters_kwargs.keys():
                title = None
            else:
                title = plotclusters_kwargs['title']
                plotclusters_kwargs.pop('title')

            if 'xlim' not in plotclusters_kwargs.keys():
                xlim = None
            else:
                xlim = plotclusters_kwargs['xlim']
                plotclusters_kwargs.pop('xlim')

            if 'ylim' not in plotclusters_kwargs.keys():
                ylim = None
            else:
                ylim = plotclusters_kwargs['ylim']
                plotclusters_kwargs.pop('ylim')

            if 'legend' not in plotclusters_kwargs.keys():
                legend = True
            else:
                legend = plotclusters_kwargs['legend']
                plotclusters_kwargs.pop('legend')

            clusters = np.array(res.loc[res['silhouette score']==np.max(res['silhouette score'])]['clusters'])[0]

            if 'c' not in plotclusters_kwargs.keys():
                color_list = list(mcolors.CSS4_COLORS.keys())
                color_list.remove('red')
                random.Random(9).shuffle(color_list)
                colors = color_list[0:len(np.unique(clusters))]
                vectorizer = np.vectorize(lambda x: colors[x % len(colors)])
                c = vectorizer(clusters)
            else:
                c = plotclusters_kwargs['c']
                plotclusters_kwargs.pop('c')

            plotting.scatter_xy(self.time,self.value,c = c, xlabel=xlabel,ylabel=ylabel,
                       title =  title, xlim=xlim, ylim=ylim, legend=legend,
                       plot_kwargs = plotclusters_kwargs, ax=ax)

            #plot
            if np.size(indices) != 0:
                plotting.scatter_xy(self.time[indices],self.value[indices],c='red',ax=ax)
            if 'path' in savefigclusters_settings:
                plotting.savefig(fig,settings=savefigclusters_settings)

        #return the log if asked
        if keep_log == True:
            if method == 'kmeans':
                new.log += ({len(new.log): 'outliers','method': method,
                                           'args': settings,
                                           'nbr_clusters':np.array(res['number of clusters']),
                                           'silhouette_score':np.array(res['silhouette score']),
                                           'outlier_indices':np.array(res['outlier indices']),
                                           'clusters':np.array(res['clusters'])},)
            elif method == 'DBSCAN':
                new.log += ({len(new.log): 'outliers','method': method,
                                           'args': settings,
                                           'eps':np.array(res['eps']),
                                           'min_samples':np.array(res['min_samples']),
                                           'nbr_clusters':np.array(res['number of clusters']),
                                           'silhouette_score':np.array(res['silhouette score']),
                                           'outlier_indices':np.array(res['outlier indices']),
                                           'clusters':np.array(res['clusters'])},)

        return new

    def interp(self, method='linear', keep_log= False, **kwargs):
        '''Interpolate a Series object onto a new time axis

        Parameters
        ----------

        method : {‘linear’, ‘nearest’, ‘zero’, ‘slinear’, ‘quadratic’, ‘cubic’, ‘previous’, ‘next’}
            where ‘zero’, ‘slinear’, ‘quadratic’ and ‘cubic’ refer to a spline interpolation of zeroth, first, second or third order; ‘previous’ and ‘next’ simply return the previous or next value of the point) or as an integer specifying the order of the spline interpolator to use. Default is ‘linear’.

        keep_log : Boolean
            if True, adds the method name and its parameters to the series log.

        kwargs :
            Arguments specific to each interpolation function. See pyleoclim.utils.tsutils.interp for details

        Returns
        -------

        new : Series
            An interpolated Series object

        See also
        --------

        pyleoclim.utils.tsutils.interp : interpolation function

        '''
        new = self.copy()
        ti, vi = tsutils.interp(self.time,self.value,interp_type=method,**kwargs)
        new.time = ti
        new.value = vi
        if keep_log == True:
            new.log += ({len(new.log):'interp', 'method': method, 'args': kwargs},)

        return new

    def gkernel(self, step_type='median', keep_log = False, **kwargs):
        ''' Coarse-grain a Series object via a Gaussian kernel.

        Like .bin() this technique is conservative and uses the max space between points
        as the default spacing. Unlike .bin(), gkernel() uses a gaussian kernel to
        calculate the weighted average of the time series over these intervals.

        Parameters
        ----------

        step_type : str

            type of timestep: 'mean', 'median', or 'max' of the time increments

        keep_log : Boolean
            if True, adds the step type and its keyword arguments to the series log.

        kwargs :

            Arguments for kernel function. See pyleoclim.utils.tsutils.gkernel for details

        Returns
        -------

        new : Series

            The coarse-grained Series object

        See also
        --------

        pyleoclim.utils.tsutils.gkernel : application of a Gaussian kernel
        '''

        new=self.copy()

        ti, vi = tsutils.gkernel(self.time, self.value, **kwargs) # apply kernel
        new.time = ti
        new.value = vi

        if keep_log == True:
            new.log += ({len(new.log):'gkernel', 'step_type': step_type, 'args': kwargs},)
        return new

    def bin(self, keep_log = False, **kwargs):
        '''Bin values in a time series

        Parameters
        ----------
        keep_log : Boolean
            if True, adds this step and its parameters to the series log.

        kwargs :
            Arguments for binning function. See pyleoclim.utils.tsutils.bin for details

        Returns
        -------

        new : Series
            An binned Series object

        See also
        --------

        pyleoclim.utils.tsutils.bin : bin the series values into evenly-spaced time bins

        '''
        new=self.copy()
        res_dict = tsutils.bin(self.time,self.value,**kwargs)
        new.time = res_dict['bins']
        new.value = res_dict['binned_values']
        if keep_log == True:
            new.log += ({len(new.log):'bin', 'args': kwargs},)
        return new

    def map(self, projection='Orthographic', proj_default=True,
            background=True, borders=False, rivers=False, lakes=False,
            figsize=None, ax=None, marker=None, color=None,
            markersize=None, scatter_kwargs=None,
            legend=True, lgd_kwargs=None, savefig_settings=None):
        '''Map the location of the record

        Parameters
        ----------
        projection : str, optional

            The projection to use. The default is 'Robinson'.

        proj_default : bool; {True, False}, optional

            Whether to use the Pyleoclim defaults for each projection type. The default is True.

        background :  bool; {True, False}, optional

            Whether to use a background. The default is True.

        borders :  bool; {True, False}, optional

            Draw borders. The default is False.

        rivers :  bool; {True, False}, optional

            Draw rivers. The default is False.

        lakes :  bool; {True, False}, optional

            Draw lakes. The default is False.

        figsize : list or tuple, optional

            The size of the figure. The default is None.

        ax : matplotlib.ax, optional

            The matplotlib axis onto which to return the map. The default is None.

        marker : str, optional

            The marker type for each archive. The default is None. Uses plot_default

        color : str, optional

            Color for each archive. The default is None. Uses plot_default

        markersize : float, optional

            Size of the marker. The default is None.

        scatter_kwargs : dict, optional

            Parameters for the scatter plot. The default is None.

        legend :  bool; {True, False}, optional

            Whether to plot the legend. The default is True.

        lgd_kwargs : dict, optional

            Arguments for the legend. The default is None.

        savefig_settings : dict, optional

            the dictionary of arguments for plt.savefig(); some notes below:
            - "path" must be specified; it can be any existed or non-existed path,
              with or without a suffix; if the suffix is not given in "path", it will follow "format"
            - "format" can be one of {"pdf", "eps", "png", "ps"}. The default is None.

        Returns
        -------

        res : fig,ax

        See also
        --------

        pyleoclim.utils.mapping.map : Underlying mapping function for Pyleoclim

        Examples
        --------

        .. ipython:: python
            :okwarning:
            :okexcept:

            import pyleoclim as pyleo
            url = 'http://wiki.linked.earth/wiki/index.php/Special:WTLiPD?op=export&lipdid=MD982176.Stott.2004'
            data = pyleo.Lipd(usr_path = url)
            ts = data.to_LipdSeries(number=5)
            @savefig mapone.png
            fig, ax = ts.map()
            pyleo.closefig(fig)

        '''
        scatter_kwargs = {} if scatter_kwargs is None else scatter_kwargs.copy()
        # get the information from the timeseries

        if self.lat is None or self.lon is None:
            raise ValueError('Latitude and longitude should be provided for mapping')
        else:
            lat = [self.lat]
            lon = [self.lon]

        if self.archiveType is None:
            archiveType = 'other'
        else:
            archiveType = lipdutils.LipdToOntology(self.archiveType).lower().replace(" ", "")

        if markersize is not None:
            scatter_kwargs.update({'s': markersize})

        plot_default = plotting.set_archive_color(archiveType)

        if marker == None:
            marker = plot_default[1]

        if color == None:
            color = plot_default[0]

        if proj_default == True:
            proj1 = {'central_latitude': lat[0],
                     'central_longitude': lon[0]}
            proj2 = {'central_latitude': lat[0]}
            proj3 = {'central_longitude': lon[0]}

        archiveType = [archiveType]  # list so it will work with map
        marker = [marker]
        color = [color]

        if proj_default == True:

            try:
                res = mapping.map(lat=lat, lon=lon, criteria=archiveType,
                                  marker=marker, color=color,
                                  projection=projection, proj_default=proj1,
                                  background=background, borders=borders,
                                  rivers=rivers, lakes=lakes,
                                  figsize=figsize, ax=ax,
                                  scatter_kwargs=scatter_kwargs, legend=legend,
                                  lgd_kwargs=lgd_kwargs, savefig_settings=savefig_settings, )

            except:
                try:
                    res = mapping.map(lat=lat, lon=lon, criteria=archiveType,
                                      marker=marker, color=color,
                                      projection=projection, proj_default=proj3,
                                      background=background, borders=borders,
                                      rivers=rivers, lakes=lakes,
                                      figsize=figsize, ax=ax,
                                      scatter_kwargs=scatter_kwargs, legend=legend,
                                      lgd_kwargs=lgd_kwargs, savefig_settings=savefig_settings)
                except:
                    res = mapping.map(lat=lat, lon=lon, criteria=archiveType,
                                      marker=marker, color=color,
                                      projection=projection, proj_default=proj2,
                                      background=background, borders=borders,
                                      rivers=rivers, lakes=lakes,
                                      figsize=figsize, ax=ax,
                                      scatter_kwargs=scatter_kwargs, legend=legend,
                                      lgd_kwargs=lgd_kwargs, savefig_settings=savefig_settings)

        else:
            res = mapping.map(lat=lat, lon=lon, criteria=archiveType,
                              marker=marker, color=color,
                              projection=projection, proj_default=proj_default,
                              background=background, borders=borders,
                              rivers=rivers, lakes=lakes,
                              figsize=figsize, ax=ax,
                              scatter_kwargs=scatter_kwargs, legend=legend,
                              lgd_kwargs=lgd_kwargs, savefig_settings=savefig_settings)
        return res

    def resample(self, rule, keep_log = False, **kwargs):
        """
        Run analogue to pandas.Series.resample.

        This is a convenience method: doing

            ser.resample('AS').mean()

        will do the same thing as

            ser.pandas_method(lambda x: x.resample('AS').mean())
        
        but will also accept some extra resampling rules, such as `'Ga'` (see below).

        Parameters
        ----------
        rule : str
            The offset string or object representing target conversion.
            Can also accept pyleoclim units, such as 'ka' (1000 years),
            'Ma' (1 million years), and 'Ga' (1 billion years).

            Check the [pandas resample docs](https://pandas.pydata.org/docs/dev/reference/api/pandas.DataFrame.resample.html)
            for more details.

        kwargs : dict
            Any other arguments which will be passed to pandas.Series.resample.
        
        Returns
        -------
        SeriesResampler
            Resampler object, not meant to be used to directly. Instead,
            an aggregation should be called on it, see examples below.
        
        Examples
        --------
        >>> ts = pyleo.utils.load_dataset('LR04')
        >>> ts5k = ts.resample('5ka').mean()
        >>> fig, ax = ts.plot(invert_yaxis='True')
        >>> ts5k.plot(ax=ax,color='C1')
                
        """
        search = re.search(r'(\d*)([a-zA-Z]+)', rule)
        if search is None:
            raise ValueError(f"Invalid rule provided, got: {rule}")

        md = self.metadata
        if md['label'] is not None:
            md['label'] = md['label'] + ' (' + rule + ' resampling)'

        multiplier = search.group(1)
        if multiplier == '':
            multiplier = 1
        else:
            multiplier = int(multiplier)
        unit = search.group(2)
        if unit.lower() in tsbase.MATCH_A:
            rule = f'{multiplier}AS'
        elif unit.lower() in tsbase.MATCH_KA:
            rule = f'{1_000*multiplier}AS'
        elif unit.lower() in tsbase.MATCH_MA:
            rule = f'{1_000_000*multiplier}AS'
        elif unit.lower() in tsbase.MATCH_GA:
            rule = f'{1_000_000_000*multiplier}AS'
        
        ser = self.to_pandas()
        return SeriesResampler(rule, ser, md, keep_log, kwargs)


class SeriesResampler:
    """
    This is only meant to be used internally, and is not meant to 
    be public-facing or to be used directly by users.

    If users call

        ts.resample('1Y').mean()
    
    then they will get back a pyleoclim.Series, and `SeriesResampler`
    will only be used in an intermediate step. Think of it as an
    implementation detail.
    """
    def __init__(self, rule, series, metadata, keep_log, kwargs):
        self.rule = rule
        self.series = series
        self.metadata = metadata
        self.keep_log = keep_log
        self.kwargs = kwargs
    
    def __getattr__(self, attr):
        attr = getattr(self.series.resample(self.rule,  **self.kwargs), attr)
        def func(*args, **kwargs):
            series = attr(*args, **kwargs)
            from_pandas = Series.from_pandas(series, metadata=self.metadata)
            if self.keep_log == True:
                from_pandas.log += ({len(from_pandas.log): 'resample','rule': self.rule},)
            return from_pandas
        return func<|MERGE_RESOLUTION|>--- conflicted
+++ resolved
@@ -168,16 +168,12 @@
         
         if dropna == True:
             value, time = tsbase.dropna(value, time, verbose=verbose)
-<<<<<<< HEAD
             if len(self.log) > 0:
                 if self.log[0][0] == 'dropna' and self.log[0]['applied'] == True:
                     pass # no need to clog the log with redundant information
             else:
                 self.log += ({nlog+1: 'dropna', 'applied': dropna, 'verbose': verbose},)
                 nlog +=1
-=======
-            self.log += ({len(self.log): 'dropna', 'applied': dropna, 'verbose': verbose},)
->>>>>>> 771e3f07
         elif dropna == False:
             pass
         else:
@@ -208,15 +204,11 @@
             if sort_ts in ['ascending', 'descending']:
                 value, time = tsbase.sort_ts(value, time, verbose=verbose, 
                                              ascending = sort_ts == 'ascending')
-<<<<<<< HEAD
                 if len(self.log) > 1:
                     if self.log[1][1] == 'sort_ts' and self.log[1]['direction'] == 'ascending':
                         pass # no need to clog the log with redundant information
                 else:
                     self.log += ({nlog+1: 'sort_ts', 'direction': sort_ts},)
-=======
-                self.log += ({len(self.log): 'sort_ts', 'direction': sort_ts},)
->>>>>>> 771e3f07
             else:
                 print(f"Unknown sorting option {sort_ts}; no sorting applied")
          
@@ -2392,11 +2384,8 @@
                     s_lbl =  'segment ' + str(idx+1)  
                 s_tmp=Series(time=seg_t[idx],value=s,time_name=self.time_name,
                               time_unit=self.time_unit, value_name=self.value_name,
-<<<<<<< HEAD
-                              value_unit=self.value_unit,label=self.label, verbose=verbose)
-=======
-                              value_unit=self.value_unit,label=s_lbl)
->>>>>>> 771e3f07
+                              value_unit=self.value_unit,label=s_lbl, verbose=verbose)
+
                 s_list.append(s_tmp)
             res=MultipleSeries(series_list=s_list)
         elif len(seg_y)==1:
