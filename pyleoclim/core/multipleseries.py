"""
A MultipleSeries object is a collection (more precisely, a 
list) of multiple Series objects. This is handy in case you want to apply the same method 
to such a collection at once (e.g. process a bunch of series in a consistent fashion).
"""

from ..utils import tsutils, plotting
from ..utils import correlation as corrutils

from ..core.correns import CorrEns
from ..core.scalograms import MultipleScalogram
from ..core.psds import MultiplePSD
from ..core.spatialdecomp import SpatialDecomp

import warnings
import numpy as np
from copy import deepcopy

from matplotlib.ticker import FormatStrFormatter
import matplotlib.transforms as transforms
import matplotlib as mpl
import matplotlib.pyplot as plt

import pandas as pd
from tqdm import tqdm
from scipy import stats
from statsmodels.multivariate.pca import PCA

class MultipleSeries:
    '''MultipleSeries object.

    This object handles a collection of the type Series and can be created from a list of such objects.
    MultipleSeries should be used when the need to run analysis on multiple records arises, such as running principal component analysis.
    Some of the methods automatically transform the time axis prior to analysis to ensure consistency.

    Parameters
    ----------

    series_list : list
    
        a list of pyleoclim.Series objects

    time_unit : str
    
        The target time unit for every series in the list.
        If None, then no conversion will be applied;
        Otherwise, the time unit of every series in the list will be converted to the target.

    name : str
   
        name of the collection of timeseries (e.g. 'PAGES 2k ice cores')

    Examples
    --------
    .. ipython:: python
        :okwarning:
        :okexcept:

        import pyleoclim as pyleo
        import pandas as pd
        data = pd.read_csv(
            'https://raw.githubusercontent.com/LinkedEarth/Pyleoclim_util/Development/example_data/soi_data.csv',
            skiprows=0, header=1
        )
        time = data.iloc[:,1]
        value = data.iloc[:,2]
        ts1 = pyleo.Series(time=time, value=value, time_unit='years')
        ts2 = pyleo.Series(time=time, value=value, time_unit='years')
        ms = pyleo.MultipleSeries([ts1, ts2], name = 'SOI x2')
    '''
    def __init__(self, series_list, time_unit=None, name=None):
        self.series_list = series_list
        self.time_unit = time_unit
        self.name = name

        if self.time_unit is not None:
            new_ts_list = []
            for ts in self.series_list:
                new_ts = ts.convert_time_unit(time_unit=self.time_unit)
                new_ts_list.append(new_ts)

            self.series_list = new_ts_list
    
    def remove(self, label):
        """
        Remove Series based on given label.

        Modifies the MultipleSeries, does not return anything.
        """
        to_remove = None
        for series in self.series_list:
            if series.metadata['label'] == label:
                to_remove = series
                break
        if to_remove is None:
            labels = [series.metadata['label'] for series in self.series_list]
            raise ValueError(f"Label {label} not found, expected one of: {labels}")
        self.series_list.remove(series)
    
    def __sub__(self, label):
        """
        Remove Series based on given label.

        Modifies the MultipleSeries, does not return anything.
        """
        self.remove(label)

    def __add__(self, other):
        from ..core.series import Series
<<<<<<< HEAD
        if not isinstance(other, Series):
            raise TypeError(f"Expected pyleo.Series, got: {type(other)}")
        return self.append(other)
    
    def __and__(self, other):
        from ..core.series import Series
        if not isinstance(other, Series):
            raise TypeError(f"Expected pyleo.Series, got: {type(other)}")
        return self.append(other)
=======

        if isinstance(other, Series):
            return self.append(other)
        if isinstance(other, MultipleSeries):
            for series in other.series_list:
                self = self.append(series)
            return self
        raise TypeError(f"Expected pyleo.Series or pyleo.MultipleSeries, got: {type(other)}")
>>>>>>> 2d0e31a7

    def convert_time_unit(self, time_unit='years'):
        ''' Convert the time units of the object

        Parameters
        ----------

        time_unit : str
        
            the target time unit, possible input:
            {
                'year', 'years', 'yr', 'yrs',
                'y BP', 'yr BP', 'yrs BP', 'year BP', 'years BP',
                'ky BP', 'kyr BP', 'kyrs BP', 'ka BP', 'ka',
                'my BP', 'myr BP', 'myrs BP', 'ma BP', 'ma',
            }

        Examples
        --------
        
        .. ipython:: python
            :okwarning:
            :okexcept:

            import pyleoclim as pyleo
            import pandas as pd
            data = pd.read_csv(
                'https://raw.githubusercontent.com/LinkedEarth/Pyleoclim_util/Development/example_data/soi_data.csv',
                skiprows=0, header=1
            )
            time = data.iloc[:,1]
            value = data.iloc[:,2]
            ts1 = pyleo.Series(time=time, value=value, time_unit='years')
            ts2 = pyleo.Series(time=time, value=value, time_unit='years')
            ms = pyleo.MultipleSeries([ts1, ts2])
            new_ms = ms.convert_time_unit('yr BP')
            print('Original timeseries:')
            print('time unit:', ms.time_unit)
            print()
            print('Converted timeseries:')
            print('time unit:', new_ms.time_unit)
        '''

        new_ms = self.copy()
        new_ts_list = []
        for ts in self.series_list:
            new_ts = ts.convert_time_unit(time_unit=time_unit)
            new_ts_list.append(new_ts)

        new_ms.time_unit = time_unit
        new_ms.series_list = new_ts_list
        return new_ms

    def filter(self, cutoff_freq=None, cutoff_scale=None, method='butterworth', **kwargs):
        ''' Filtering the timeseries in the MultipleSeries object

        Parameters
        ----------

        method : str; {'savitzky-golay', 'butterworth', 'firwin', 'lanczos'}
        
            The filtering method  
            - 'butterworth': the Butterworth method (default)
            - 'savitzky-golay': the Savitzky-Golay method
            - 'firwin': FIR filter design using the window method, with default window as Hamming
            - 'lanczos': lowpass filter via Lanczos resampling

        cutoff_freq : float or list
        
            The cutoff frequency only works with the Butterworth method.
            If a float, it is interpreted as a low-frequency cutoff (lowpass).
            If a list,  it is interpreted as a frequency band (f1, f2), with f1 < f2 (bandpass).

        cutoff_scale : float or list
        
            cutoff_freq = 1 / cutoff_scale
            The cutoff scale only works with the Butterworth method and when cutoff_freq is None.
            If a float, it is interpreted as a low-frequency (high-scale) cutoff (lowpass).
            If a list,  it is interpreted as a frequency band (f1, f2), with f1 < f2 (bandpass).

        kwargs : dict
        
            A dictionary of the keyword arguments for the filtering method,
            See pyleoclim.utils.filter.savitzky_golay, pyleoclim.utils.filter.butterworth, pyleoclim.utils.filter.firwin, and pyleoclim.utils.filter.lanczos for the details

        Returns
        -------

        ms : MultipleSeries

        See also
        --------

        pyleoclim.series.Series.filter : filtering for Series objects    

        pyleoclim.utils.filter.butterworth : Butterworth method

        pyleoclim.utils.filter.savitzky_golay : Savitzky-Golay method

        pyleoclim.utils.filter.firwin : FIR filter design using the window method

        pyleoclim.utils.filter.lanczos : lowpass filter via Lanczos resampling

        Examples
        --------

        .. ipython:: python
            :okwarning:
            :okexcept:

            import pyleoclim as pyleo
            import pandas as pd
            data = pd.read_csv(
                'https://raw.githubusercontent.com/LinkedEarth/Pyleoclim_util/Development/example_data/soi_data.csv',
                skiprows=0, header=1
            )
            time = data.iloc[:,1]
            value = data.iloc[:,2]
            ts1 = pyleo.Series(time=time, value=value, time_unit='years')
            ts2 = pyleo.Series(time=time, value=value, time_unit='years')
            ms = pyleo.MultipleSeries([ts1, ts2], name = 'SOI x2')
            ms_filter = ms.filter(method='lanczos',cutoff_scale=20)
        '''

        ms = self.copy()

        new_tslist = []

        for ts in self.series_list:
            new_tslist.append(ts.filter(cutoff_freq=cutoff_freq, cutoff_scale=cutoff_scale, method=method, **kwargs))

        ms.series_list = new_tslist

        return ms

    def append(self,ts):
        '''Append timeseries ts to MultipleSeries object

        Parameters
        ----------

        ts : pyleoclim.Series
        
            The pyleoclim Series object to be appended to the MultipleSeries object

        Returns
        -------

        ms : MultipleSeries
        
            The augmented object, comprising the old one plus `ts`

        See also
        --------

        pyleoclim.core.series.Series : A Pyleoclim Series object

        Examples
        --------

        .. ipython:: python
            :okwarning:
            :okexcept:

            import pyleoclim as pyleo
            import pandas as pd
            data = pd.read_csv(
                'https://raw.githubusercontent.com/LinkedEarth/Pyleoclim_util/Development/example_data/soi_data.csv',
                skiprows=0, header=1
            )
            time = data.iloc[:,1]
            value = data.iloc[:,2]
            ts1 = pyleo.Series(time=time, value=value, time_unit='years')
            ts2 = pyleo.Series(time=time, value=value, time_unit='years')
            ms = pyleo.MultipleSeries([ts1], name = 'SOI x2')
            ms.append(ts2)
        '''
        for series in self.series_list:
            if series.equals(ts) == (True, True):
                raise ValueError(f"Given series is identical to existing series {series}")
        ms = self.copy()
        ts_list = deepcopy(ms.series_list)
        ts_list.append(ts)
        ms = MultipleSeries(ts_list)
        return ms

    def copy(self):
        '''Copy the object

        Returns
        -------

        ms : MultipleSeries
        
            The copied version of the pyleoclim.MultipleSeries object

        Examples
        --------

        .. ipython:: python
            :okwarning:
            :okexcept:

            import pyleoclim as pyleo
            import pandas as pd
            data = pd.read_csv(
                'https://raw.githubusercontent.com/LinkedEarth/Pyleoclim_util/Development/example_data/soi_data.csv',
                skiprows=0, header=1
            )
            time = data.iloc[:,1]
            value = data.iloc[:,2]
            ts1 = pyleo.Series(time=time, value=value, time_unit='years')
            ts2 = pyleo.Series(time=time, value=value, time_unit='years')
            ms = pyleo.MultipleSeries([ts1], name = 'SOI x2')
            ms_copy = ms.copy()
        '''
        return deepcopy(self)
    
    def flip(self, axis='value'):
        '''
        Flips the Series along one or both axes

        Parameters
        ----------
        axis : str, optional
            The axis along which the Series will be flipped. The default is 'value'.
            Other acceptable options are 'time' or 'both'.
            TODO: enable time flipping after paleopandas is released
            
        Returns
        -------
        ms : MultipleSeries
            The flipped object
            
         Examples
         --------

         .. ipython:: python
             :okwarning:
             :okexcept:

             import pyleoclim as pyleo
             url = 'http://wiki.linked.earth/wiki/index.php/Special:WTLiPD?op=export&lipdid=MD982176.Stott.2004'
             data = pyleo.Lipd(usr_path = url)
             tslist = data.to_LipdSeriesList()
             tslist = tslist[2:] # drop the first two series which only concerns age and depth
             ms = pyleo.MultipleSeries(tslist)
             
             @savefig ms_flip.png
             fig, ax = ms.flip().stackplot()
             pyleo.closefig(fig) 
            
        
        Note that labels have been updated to reflect the flip
        '''
        
        ms=self.copy()
        for idx,item in enumerate(ms.series_list):
            s=item.flip(axis=axis, keep_log=False)
            ms.series_list[idx]=s
        
        return ms

    def standardize(self):
        '''Standardize each series object in a collection

        Returns
        -------

        ms : MultipleSeries
        
            The standardized pyleoclim.MultipleSeries object

        Examples
        --------

        .. ipython:: python
            :okwarning:
            :okexcept:

            import pyleoclim as pyleo
            import pandas as pd
            data = pd.read_csv(
                'https://raw.githubusercontent.com/LinkedEarth/Pyleoclim_util/Development/example_data/soi_data.csv',
                skiprows=0, header=1
            )
            time = data.iloc[:,1]
            value = data.iloc[:,2]
            ts1 = pyleo.Series(time=time, value=value, time_unit='years')
            ts2 = pyleo.Series(time=time, value=value, time_unit='years')
            ms = pyleo.MultipleSeries([ts1], name = 'SOI x2')
            ms_std = ms.standardize()
        '''
        ms=self.copy()
        for idx,item in enumerate(ms.series_list):
            s=item.copy()
            v_mod=tsutils.standardize(item.value)[0]
            s.value=v_mod
            ms.series_list[idx]=s
        return ms

    def increments(self, step_style='median', verbose=False):
        '''
        Extract grid properties (start, stop, step) of all the Series objects in a collection.

        Parameters
        ----------
        
        step_style : str; {'median','mean','mode','max'}
        
            Method to obtain a representative step if x is not evenly spaced.
            Valid entries: 'median' [default], 'mean', 'mode' or 'max'.
            The "mode" is the most frequent entry in a dataset, and may be a good choice if the timeseries
            is nearly equally spaced but for a few gaps.

            "max" is a conservative choice, appropriate for binning methods and Gaussian kernel coarse-graining
        
        verbose : bool
            If True, will print out warning messages when they appear
            
        Returns
        -------

        increments : numpy.array
        
            n x 3 array, where n is the number of series,
            
            * index 0 is the earliest time among all Series
            
            * index 1 is the latest time among all Series
            
            * index 2 is the step, chosen according to step_style
            
        See also
        --------
        
        pyleoclim.utils.tsutils.increments :  underlying array-level utility

        Examples
        --------

        .. ipython:: python
            :okwarning:
            :okexcept:

            import pyleoclim as pyleo
            import pandas as pd
            data = pd.read_csv(
                'https://raw.githubusercontent.com/LinkedEarth/Pyleoclim_util/Development/example_data/soi_data.csv',
                skiprows=0, header=1
            )
            time = data.iloc[:,1]
            value = data.iloc[:,2]
            ts1 = pyleo.Series(time=time, value=value, time_unit='years')
            ts2 = pyleo.Series(time=time, value=value, time_unit='years')
            ms = pyleo.MultipleSeries([ts1], name = 'SOI x2')
            increments = ms.increments()

        '''
        gp = np.empty((len(self.series_list),3)) # obtain grid parameters
        for idx,item in enumerate(self.series_list):
            item      = item.clean(verbose=verbose)
            gp[idx,:] = tsutils.increments(item.time, step_style=step_style)

        return gp

    def common_time(self, method='interp', step = None, start = None, stop = None, step_style = None, time_axis = None, **kwargs):
        ''' Aligns the time axes of a MultipleSeries object
        
        The alignment is achieved via binning, interpolation, or Gaussian kernel. Alignment is critical for workflows
        that need to assume a common time axis for the group of series under consideration.

        The common time axis is characterized by the following parameters:

        start : the latest start date of the bunch (maximun of the minima)

        stop  : the earliest stop date of the bunch (minimum of the maxima)

        step  : The representative spacing between consecutive values

        Optional arguments for binning, Gaussian kernel (gkernel) interpolation are those of the underling functions.

        If any of the time axes are retrograde, this step makes them prograde.

        Parameters
        ----------
        
        method :  string; {'bin','interp','gkernel'}
        
            either 'bin', 'interp' [default] or 'gkernel'
            
        step : float
        
            common step for all time axes. Default is None and inferred from the timeseries spacing
            
        start : float
        
            starting point of the common time axis. Default is None and inferred as the max of the min of the time axes for the timeseries.
            
        stop : float
        
            end point of the common time axis. Default is None and inferred as the min of the max of the time axes for the timeseries.
        
        step_style : string; {'median', 'mean', 'mode', 'max'}
        
            Method to obtain a representative step among all Series (using tsutils.increments).
            Default value is None, so that it will be chosen according to the method: 'max' for bin and gkernel, 'mean' for interp. 

        time_axis : array
            Time axis onto which all the series will be aligned. Will override step,start,stop, and step_style if they are passed.

        kwargs: dict
        
            keyword arguments (dictionary) of the bin, gkernel or interp methods

        Returns
        -------

        ms : MultipleSeries
        
            The MultipleSeries objects with all series aligned to the same time axis.

        Notes
        -----

        `start`, `stop`, `step`, and `step_style` are interpreted differently depending on the method used. 
        Interp uses these to specify the `time_axis` onto which interpolation will be applied.
        Bin and gkernel use these to specify the `bin_edges` which define the "buckets" used for the
        respective methods.


        See also
        --------

        pyleoclim.utils.tsutils.bin : put timeseries values into bins of equal size (possibly leaving NaNs in).

        pyleoclim.utils.tsutils.gkernel : coarse-graining using a Gaussian kernel

        pyleoclim.utils.tsutils.interp : interpolation onto a regular grid (default = linear interpolation)

        pyleoclim.utils.tsutils.increments : infer grid properties

        Examples
        --------

        .. ipython:: python
            :okwarning:
            :okexcept:

            import numpy as np
            import pyleoclim as pyleo
            import matplotlib.pyplot as plt
            from pyleoclim.utils.tsmodel import colored_noise

            # create 2 incompletely sampled series
            ns = 2 ; nt = 200; n_del = 20
            serieslist = []

            for j in range(ns):
                t = np.arange(nt)
                v = colored_noise(alpha=1, t=t)
                deleted_idx = np.random.choice(range(np.size(t)), n_del, replace=False)
                tu =  np.delete(t, deleted_idx)
                vu =  np.delete(v, deleted_idx)
                ts = pyleo.Series(time = tu, value = vu, label = 'series ' + str(j+1))
                serieslist.append(ts)

            # create MS object from the list
            ms = pyleo.MultipleSeries(serieslist)

            @savefig ms_common_time.png
            fig, ax = plt.subplots(2,2,sharex=True,sharey=True, figsize=(10,8))
            ax = ax.flatten()
            # apply common_time with default parameters
            msc = ms.common_time()
            msc.plot(title='linear interpolation',ax=ax[0], legend=False)

            # apply common_time with binning
            msc = ms.common_time(method='bin')
            msc.plot(title='Binning',ax=ax[1], legend=False)

            # apply common_time with gkernel
            msc = ms.common_time(method='gkernel')
            msc.plot(title=r'Gaussian kernel ($h=3$)',ax=ax[2],legend=False)

            # apply common_time with gkernel and a large bandwidth
            msc = ms.common_time(method='gkernel', h=.5)
            msc.plot(title=r'Gaussian kernel ($h=.5$)',ax=ax[3],legend=False)
            fig.tight_layout()
            # Optional close fig after plotting
            pyleo.closefig(fig)
        '''
        
        if time_axis is not None:
            if start is not None or stop is not None or step is not None or step_style is not None:
                warnings.warn('The time axis has been passed with other time axis relevant arguments {start,stop,step,step_style}. Time_axis takes priority and will be used.')
            even_axis=None
        else:
            # specify stepping style
            if step_style is None: # if step style isn't specified, pick a robust choice according to method
                if method == 'bin' or method == 'gkernel':
                    step_style = 'max'
                elif  method == 'interp':
                    step_style = 'mean'
                
            # obtain grid properties with given step_style
            gp = self.increments(step_style=step_style)
            
            # define grid step     
            if step is not None and step > 0:
                common_step = step 
            else:
                if step_style == 'mean':
                    common_step = gp[:,2].mean()
                elif step_style == 'max':
                    common_step = gp[:,2].max()
                elif step_style == 'mode':
                    common_step = stats.mode(gp[:,2])[0][0]
                else:
                    common_step = np.median(gp[:,2])
            # define start and stop
            if start is None: 
                start = gp[:,0].max() # pick the latest of the start times
            if stop is None:
                stop  = gp[:,1].min() # pick the earliest of the stop times
            if start > stop:
                raise ValueError('At least one series has no common time interval with others. Please check the time axis of the series.')
            
            even_axis = tsutils.make_even_axis(start=start,stop=stop,step=common_step)
        
        ms = self.copy()

        # apply each method
        if method == 'bin':
            for idx,item in enumerate(self.series_list):
                ts = item.copy()
                d = tsutils.bin(ts.time, ts.value, bin_edges=even_axis, time_axis=time_axis, no_nans=False, **kwargs)
                ts.time  = d['bins']
                ts.value = d['binned_values']
                ms.series_list[idx] = ts

        elif method == 'interp':

            if time_axis is None:
                time_axis = even_axis
            for idx,item in enumerate(self.series_list):
                ts = item.copy()
                ti, vi = tsutils.interp(ts.time, ts.value, time_axis=time_axis, **kwargs)
                ts.time  = ti
                ts.value = vi
                ms.series_list[idx] = ts

        elif method == 'gkernel':
            for idx,item in enumerate(self.series_list):
                ts = item.copy()
                ti, vi = tsutils.gkernel(ts.time,ts.value,bin_edges=even_axis, time_axis=time_axis, no_nans=False,**kwargs)
                ts.time  = ti
                ts.value = vi
                ms.series_list[idx] = ts.clean() # remove NaNs

        else:
            raise NameError('Unknown methods; no action taken')

        return ms

    def correlation(self, target=None, timespan=None, alpha=0.05, settings=None, 
                    fdr_kwargs=None, common_time_kwargs=None, mute_pbar=False, seed=None):
        ''' Calculate the correlation between a MultipleSeries and a target Series

        Parameters
        ----------

        target : pyleoclim.Series, optional
        
            The Series against which to take the correlation. If the target Series is not specified, then the 1st member of MultipleSeries will be used as the target

        timespan : tuple, optional
        
            The time interval over which to perform the calculation

        alpha : float
        
            The significance level (0.05 by default)

        settings : dict
        
            Parameters for the correlation function, including:

            nsim : int
                the number of simulations (default: 1000)
            method : str, {'ttest','isopersistent','isospectral' (default)}
                method for significance testing

        fdr_kwargs : dict
        
            Parameters for the FDR function

        common_time_kwargs : dict
        
            Parameters for the method MultipleSeries.common_time()

        mute_pbar : bool; {True,False}
        
            If True, the progressbar will be muted. Default is False.
        
        seed : float or int
        
            random seed for isopersistent and isospectral methods

        Returns
        -------

        corr : CorrEns
        
            the result object

        See also
        --------

        pyleoclim.utils.correlation.corr_sig : Correlation function

        pyleoclim.utils.correlation.fdr : FDR function
        
        pyleoclim.core.correns.CorrEns : the correlation ensemble object

        Examples
        --------

        .. ipython:: python
            :okwarning:
            :okexcept:

            import pyleoclim as pyleo
            from pyleoclim.utils.tsmodel import colored_noise
            import numpy as np

            nt = 100
            t0 = np.arange(nt)
            v0 = colored_noise(alpha=1, t=t0)
            noise = np.random.normal(loc=0, scale=1, size=nt)

            ts0 = pyleo.Series(time=t0, value=v0)
            ts1 = pyleo.Series(time=t0, value=v0+noise)
            ts2 = pyleo.Series(time=t0, value=v0+2*noise)
            ts3 = pyleo.Series(time=t0, value=v0+1/2*noise)

            ts_list = [ts1, ts2, ts3]

            ms = pyleo.MultipleSeries(ts_list)
            ts_target = ts0

        Correlation between the MultipleSeries object and a target Series. We also set an arbitrary random seed to ensure reproducibility:
       
        .. ipython:: python
            :okwarning:
            :okexcept:
           
            corr_res = ms.correlation(ts_target, settings={'nsim': 20}, seed=2333)
            print(corr_res)
        
        Correlation among the series of the MultipleSeries object
        
        .. ipython:: python
            :okwarning:
            :okexcept:

            corr_res = ms.correlation(settings={'nsim': 20}, seed=2333)
            print(corr_res)

        '''
        r_list = []
        signif_list = []
        p_list = []

        if target is None:
            target = self.series_list[0]

        print("Looping over "+ str(len(self.series_list)) +" Series in collection")
        for idx, ts in tqdm(enumerate(self.series_list),  total=len(self.series_list), disable=mute_pbar):
            corr_res = ts.correlation(target, timespan=timespan, alpha=alpha, settings=settings, common_time_kwargs=common_time_kwargs, seed=seed)
            r_list.append(corr_res.r)
            signif_list.append(corr_res.signif)
            p_list.append(corr_res.p)

        r_list = np.array(r_list)
        signif_fdr_list = []
        fdr_kwargs = {} if fdr_kwargs is None else fdr_kwargs.copy()
        args = {}
        args.update(fdr_kwargs)
        for i in range(np.size(signif_list)):
            signif_fdr_list.append(False)

        fdr_res = corrutils.fdr(p_list, **fdr_kwargs)
        if fdr_res is not None:
            for i in fdr_res:
                signif_fdr_list[i] = True

        corr_ens = CorrEns(r_list, p_list, signif_list, signif_fdr_list, alpha)
        return corr_ens


    def equal_lengths(self):
        ''' Test whether all series in object have equal length

        Returns
        -------

        flag : bool
        
            Whether or not the Series in the pyleo.MultipleSeries object are of equal length

        lengths : list 
        
            List of the lengths of the series in object
            
        See also
        --------
        
        pyleoclim.core.multipleseries.MultipleSeries.common_time : Aligns the time axes of a MultipleSeries object
            
        Examples
        --------    

        .. ipython:: python
            :okwarning:
            :okexcept:

            import pyleoclim as pyleo
            import pandas as pd
            data = pd.read_csv(
                'https://raw.githubusercontent.com/LinkedEarth/Pyleoclim_util/Development/example_data/soi_data.csv',
                skiprows=0, header=1
            )
            time = data.iloc[:,1]
            value = data.iloc[:,2]
            ts1 = pyleo.Series(time=time, value=value, time_unit='years')
            ts2 = pyleo.Series(time=time, value=value, time_unit='years')
            ms = pyleo.MultipleSeries([ts1], name = 'SOI x2')
            flag, lengths = ms.equal_lengths()
            print(flag)
        '''

        lengths = []
        for ts in self.series_list:
            lengths.append(len(ts.value))

        L = lengths[0]
        r = lengths[1:]
        flag = all (l==L for l in r)

        return flag, lengths

    def pca(self,weights=None,missing='fill-em',tol_em=5e-03, max_em_iter=100,**pca_kwargs):
        '''Principal Component Analysis (Empirical Orthogonal Functions)

        Decomposition of dataset ys in terms of orthogonal basis functions.
        Tolerant to missing values, infilled by an EM algorithm.

        Do make sure the time axes are aligned, however! (e.g. use `common_time()`)

        Algorithm from statsmodels: https://www.statsmodels.org/stable/generated/statsmodels.multivariate.pca.PCA.html

        Parameters
        ----------

        weights : ndarray, optional
        
            Series weights to use after transforming data according to standardize
            or demean when computing the principal components.

        missing : {str, None}
        
            Method for missing data.  Choices are:

            * 'drop-row' - drop rows with missing values.
            * 'drop-col' - drop columns with missing values.
            * 'drop-min' - drop either rows or columns, choosing by data retention.
            * 'fill-em' - use EM algorithm to fill missing value.  ncomp should be
              set to the number of factors required.
            * `None` raises if data contains NaN values.

        tol_em : float
        
            Tolerance to use when checking for convergence of the EM algorithm.
            
        max_em_iter : int
        
            Maximum iterations for the EM algorithm.

        Returns
        -------

        res: SpatialDecomp

            Resulting pyleoclim.SpatialDecomp object
        
        See also
        --------
        
        pyleoclim.utils.tsutils.eff_sample_size : Effective Sample Size of timeseries y

        pyleoclim.core.spatialdecomp.SpatialDecomp : The spatial decomposition object
        
        Examples
        --------

        .. ipython:: python
            :okwarning:
            :okexcept:

            import pyleoclim as pyleo
            url = 'http://wiki.linked.earth/wiki/index.php/Special:WTLiPD?op=export&lipdid=MD982176.Stott.2004'
            data = pyleo.Lipd(usr_path = url)
            tslist = data.to_LipdSeriesList()
            tslist = tslist[2:] # drop the first two series which only concerns age and depth
            ms = pyleo.MultipleSeries(tslist).common_time()

            res = ms.pca() # carry out PCA

            @savefig ms_pca1.png
            fig1, ax1 = res.screeplot() # plot the eigenvalue spectrum
            pyleo.closefig(fig1)    # Optional close fig after plotting

            @savefig ms_pca2.png
            fig2, ax2 = res.modeplot() # plot the first mode
            pyleo.closefig(fig2)    # Optional close fig after plotting
        '''
        flag, lengths = self.equal_lengths()

        if flag==False:
            print('All Time Series should be of same length. Apply common_time() first')
        else: # if all series have equal length
            p = len(lengths)
            n = lengths[0]
            ys = np.empty((n,p))
            for j in range(p):
                ys[:,j] = self.series_list[j].value  # fill in data matrix

        nc = min(ys.shape) # number of components to return

        out  = PCA(ys,weights=weights,missing=missing,tol_em=tol_em, max_em_iter=max_em_iter,**pca_kwargs)

        # compute effective sample size
        PC1  = out.factors[:,0]
        neff = tsutils.eff_sample_size(PC1)

        # compute percent variance
        pctvar = out.eigenvals**2/np.sum(out.eigenvals**2)*100

        # assign result to SpatiamDecomp class
        # Note: need to grab coordinates from Series or LiPDSeries
        res = SpatialDecomp(name='PCA', time = self.series_list[0].time, neff= neff,
                            pcs = out.scores, pctvar = pctvar,  locs = None,
                            eigvals = out.eigenvals, eigvecs = out.eigenvecs)
        return res

    # def mcpca(self,nMC=200,**pca_kwargs):
    #     ''' Monte Carlo Principal Component Analysis

    #     (UNDER REPAIR)

    #     Parameters
    #     ----------

    #     nMC : int
    #         number of Monte Carlo simulations

    #     pca_kwargs : tuple


    #     Returns
    #     -------
    #     res : dictionary containing:

    #         - eigval : eigenvalues (nrec,)
    #         - eig_ar1 : eigenvalues of the AR(1) ensemble (nrec, nMC)
    #         - pcs  : PC series of all components (nrec, nt)
    #         - eofs : EOFs of all components (nrec, nrec)

    #     References:
    #     ----------
    #     Deininger, M., McDermott, F., Mudelsee, M. et al. (2017): Coherency of late Holocene
    #     European speleothem δ18O records linked to North Atlantic Ocean circulation.
    #     Climate Dynamics, 49, 595–618. https://doi.org/10.1007/s00382-016-3360-8

    #     See also
    #     --------

    #     pyleoclim.utils.decomposition.mcpca: Monte Carlo PCA

    #     Examples
    #     --------

    #     .. ipython:: python
    #         :okwarning:

    #         import pyleoclim as pyleo
    #         url = 'http://wiki.linked.earth/wiki/index.php/Special:WTLiPD?op=export&lipdid=MD982176.Stott.2004'
    #         data = pyleo.Lipd(usr_path = url)
    #         tslist = data.to_LipdSeriesList()
    #         tslist = tslist[2:] # drop the first two series which only concerns age and depth
    #         ms = pyleo.MultipleSeries(tslist)

    #         # msc = ms.common_time()

    #         # res = msc.pca(nMC=20)

    #     '''
    #     flag, lengths = self.equal_lengths()

    #     if flag==False:
    #         print('All Time Series should be of same length. Apply common_time() first')
    #     else: # if all series have equal length
    #         p = len(lengths)
    #         n = lengths[0]
    #         ys = np.empty((n,p))
    #         for j in range(p):
    #             ys[:,j] = self.series_list[j].value

    #     res = decomposition.mcpca(ys, nMC, **pca_kwargs)
    #     return res

    def bin(self, **kwargs):
        '''Aligns the time axes of a MultipleSeries object, via binning.

        This is critical for workflows that need to assume a common time axis
        for the group of series under consideration.

        The common time axis is characterized by the following parameters:

        start : the latest start date of the bunch (maximin of the minima)

        stop  : the earliest stop date of the bunch (minimum of the maxima)

        step  : The representative spacing between consecutive values (mean of the median spacings)

        This is a special case of the common_time function.

        Parameters
        ----------

        kwargs : dict
        
            Arguments for the binning function. See pyleoclim.utils.tsutils.bin

        Returns
        -------

        ms : MultipleSeries
        
            The MultipleSeries objects with all series aligned to the same time axis.

        See also
        --------

        pyleoclim.core.multipleseries.MultipleSeries.common_time: Base function on which this operates

        pyleoclim.utils.tsutils.bin: Underlying binning function

        pyleoclim.core.series.Series.bin: Bin function for Series object

        Examples
        --------

        .. ipython:: python
            :okwarning:
            :okexcept:

            import pyleoclim as pyleo
            url = 'http://wiki.linked.earth/wiki/index.php/Special:WTLiPD?op=export&lipdid=MD982176.Stott.2004'
            data = pyleo.Lipd(usr_path = url)
            tslist = data.to_LipdSeriesList()
            tslist = tslist[2:] # drop the first two series which only concerns age and depth
            ms = pyleo.MultipleSeries(tslist)
            msbin = ms.bin()
        '''

        ms = self.copy()

        ms = ms.common_time(method = 'bin', **kwargs)

        return ms

    def gkernel(self, **kwargs):
        ''' Aligns the time axes of a MultipleSeries object, via Gaussian kernel.
        
        This is critical for workflows that need to assume a common time axis
        for the group of series under consideration.

        The common time axis is characterized by the following parameters:

        start : the latest start date of the bunch (maximin of the minima)

        stop  : the earliest stop date of the bunch (minimum of the maxima)

        step  : The representative spacing between consecutive values (mean of the median spacings)

        This is a special case of the common_time function.

        Parameters
        ----------

        kwargs : dict
        
            Arguments for gkernel. See pyleoclim.utils.tsutils.gkernel for details.

        Returns
        -------

        ms : MultipleSeries
            The MultipleSeries objects with all series aligned to the same time axis.

        See also
        --------

        pyleoclim.core.multipleseries.MultipleSeries.common_time: Base function on which this operates

        pyleoclim.utils.tsutils.gkernel: Underlying kernel module

        Examples
        --------

        .. ipython:: python
            :okwarning:
            :okexcept:

            import pyleoclim as pyleo
            url = 'http://wiki.linked.earth/wiki/index.php/Special:WTLiPD?op=export&lipdid=MD982176.Stott.2004'
            data = pyleo.Lipd(usr_path = url)
            tslist = data.to_LipdSeriesList()
            tslist = tslist[2:] # drop the first two series which only concerns age and depth
            ms = pyleo.MultipleSeries(tslist)
            msk = ms.gkernel()

        '''

        ms = self.copy()

        ms = ms.common_time(method = 'gkernel', **kwargs)

        return ms

    def interp(self, **kwargs):
        ''' Aligns the time axes of a MultipleSeries object, via interpolation.
        
        This is critical for workflows that need to assume a common time axis
        for the group of series under consideration.


        The common time axis is characterized by the following parameters:

        start : the latest start date of the bunch (maximin of the minima)

        stop  : the earliest stop date of the bunch (minimum of the maxima)

        step  : The representative spacing between consecutive values (mean of the median spacings)

        This is a special case of the common_time function.

        Parameters
        ----------

        kwargs: keyword arguments (dictionary) for the interpolation method

        Returns
        -------

        ms : MultipleSeries
        
            The MultipleSeries objects with all series aligned to the same time axis.

        See also
        --------

        pyleoclim.core.multipleseries.MultipleSeries.common_time: Base function on which this operates

        pyleoclim.utils.tsutils.interp: Underlying interpolation function

        pyleoclim.core.series.Series.interp: Interpolation function for Series object

        Examples
        --------

        .. ipython:: python
            :okwarning:
            :okexcept:

            import pyleoclim as pyleo
            url = 'http://wiki.linked.earth/wiki/index.php/Special:WTLiPD?op=export&lipdid=MD982176.Stott.2004'
            data = pyleo.Lipd(usr_path = url)
            tslist = data.to_LipdSeriesList()
            tslist = tslist[2:] # drop the first two series which only concerns age and depth
            ms = pyleo.MultipleSeries(tslist)
            msinterp = ms.interp()

        '''
        ms = self.copy()

        ms = ms.common_time(method='interp', **kwargs)

        return ms

    def detrend(self,method='emd',**kwargs):
        '''Detrend timeseries

        Parameters
        ----------
        
        method : str, optional
        
            The method for detrending. The default is 'emd'.
            Options include:
                * linear: the result of a linear least-squares fit to y is subtracted from y.
                * constant: only the mean of data is subtrated.
                * 'savitzky-golay', y is filtered using the Savitzky-Golay filters and the resulting filtered series is subtracted from y.
                * 'emd' (default): Empirical mode decomposition. The last mode is assumed to be the trend and removed from the series
                
        **kwargs : dict
            Relevant arguments for each of the methods.

        Returns
        -------
        
        ms : MultipleSeries
        
            The detrended timeseries

        See also
        --------

        pyleoclim.core.series.Series.detrend : Detrending for a single series

        pyleoclim.utils.tsutils.detrend : Detrending function
        '''
        ms=self.copy()
        for idx,item in enumerate(ms.series_list):
            s=item.copy()
            v_mod, _=tsutils.detrend(item.value,x=item.time,method=method,**kwargs)
            s.value=v_mod
            ms.series_list[idx]=s
        return ms

    def spectral(self, method='lomb_scargle', settings=None, mute_pbar=False, freq_method='log', 
                freq_kwargs=None, label=None, verbose=False, scalogram_list=None):
        ''' Perform spectral analysis on the timeseries

        Parameters
        ----------

        method : str; {'wwz', 'mtm', 'lomb_scargle', 'welch', 'periodogram', 'cwt'}

        freq_method : str; {'log','scale', 'nfft', 'lomb_scargle', 'welch'}

        freq_kwargs : dict
        
            Arguments for frequency vector

        settings : dict
        
            Arguments for the specific spectral method

        label : str
        
            Label for the PSD object

        verbose : bool
        
            If True, will print warning messages if there is any

        mute_pbar : bool
        
            Mute the progress bar. Default is False.

        scalogram_list : pyleoclim.MultipleScalogram
        
            Multiple scalogram object containing pre-computed scalograms to use when calculating spectra, only works with wwz or cwt

        Returns
        -------

        psd : MultiplePSD
        
            A Multiple PSD object

        See also
        --------
        
        pyleoclim.utils.spectral.mtm : Spectral analysis using the Multitaper approach

        pyleoclim.utils.spectral.lomb_scargle : Spectral analysis using the Lomb-Scargle method

        pyleoclim.utils.spectral.welch: Spectral analysis using the Welch segement approach

        pyleoclim.utils.spectral.periodogram: Spectral anaysis using the basic Fourier transform

        pyleoclim.utils.spectral.wwz_psd : Spectral analysis using the Wavelet Weighted Z transform

        pyleoclim.utils.spectral.cwt_psd : Spectral analysis using the continuous Wavelet Transform as implemented by Torrence and Compo

        pyleoclim.utils.wavelet.make_freq_vector : Functions to create the frequency vector

        pyleoclim.utils.tsutils.detrend : Detrending function

        pyleoclim.core.series.Series.spectral : Spectral analysis for a single timeseries

        pyleoclim.core.PSD.PSD : PSD object

        pyleoclim.core.psds.MultiplePSD : Multiple PSD object

        Examples
        --------

        .. ipython:: python
            :okwarning:
            :okexcept:

            import pyleoclim as pyleo
            url = 'http://wiki.linked.earth/wiki/index.php/Special:WTLiPD?op=export&lipdid=MD982176.Stott.2004'
            data = pyleo.Lipd(usr_path = url)
            tslist = data.to_LipdSeriesList()
            tslist = tslist[2:] # drop the first two series which only concerns age and depth
            ms = pyleo.MultipleSeries(tslist)
            ms_psd = ms.spectral()
        '''
        settings = {} if settings is None else settings.copy()

        psd_list = []
        if method in ['wwz','cwt'] and scalogram_list:
            scalogram_list_len = len(scalogram_list.scalogram_list)
            series_len = len(self.series_list)

            #In the case where the scalogram list and series list are the same we can re-use scalograms in a one to one fashion
            #OR if the scalogram list is longer than the series list we use as many scalograms from the scalogram list as we need
            if scalogram_list_len >= series_len:
                for idx, s in enumerate(tqdm(self.series_list, desc='Performing spectral analysis on individual series', position=0, leave=True, disable=mute_pbar)):
                    psd_tmp = s.spectral(method=method, settings=settings, freq_method=freq_method, freq_kwargs=freq_kwargs, label=label, verbose=verbose,scalogram = scalogram_list.scalogram_list[idx])
                    psd_list.append(psd_tmp)
            #If the scalogram list isn't as long as the series list, we re-use all the scalograms we can and then calculate the rest
            elif scalogram_list_len < series_len:
                for idx, s in enumerate(tqdm(self.series_list, desc='Performing spectral analysis on individual series', position=0, leave=True, disable=mute_pbar)):
                    if idx < scalogram_list_len:
                        psd_tmp = s.spectral(method=method, settings=settings, freq_method=freq_method, freq_kwargs=freq_kwargs, label=label, verbose=verbose,scalogram = scalogram_list.scalogram_list[idx])
                        psd_list.append(psd_tmp)
                    else:
                        psd_tmp = s.spectral(method=method, settings=settings, freq_method=freq_method, freq_kwargs=freq_kwargs, label=label, verbose=verbose)
                        psd_list.append(psd_tmp)
        else:
            for s in tqdm(self.series_list, desc='Performing spectral analysis on individual series', position=0, leave=True, disable=mute_pbar):
                psd_tmp = s.spectral(method=method, settings=settings, freq_method=freq_method, freq_kwargs=freq_kwargs, label=label, verbose=verbose)
                psd_list.append(psd_tmp)

        psds = MultiplePSD(psd_list=psd_list)

        return psds

    def wavelet(self, method='cwt', settings={}, freq_method='log', freq_kwargs=None, verbose=False, mute_pbar=False):
        '''Wavelet analysis

        Parameters
        ----------
        
        method : str {wwz, cwt}
        
            - cwt - the continuous wavelet transform (as per Torrence and Compo [1998])
                is appropriate only for evenly-spaced series.
            - wwz - the weighted wavelet Z-transform (as per Foster [1996])
                is appropriate for both evenly and unevenly-spaced series.

            Default is cwt, returning an error if the Series is unevenly-spaced.

        settings : dict, optional
        
            Settings for the particular method. The default is {}.

        freq_method : str; {'log', 'scale', 'nfft', 'lomb_scargle', 'welch'}

        freq_kwargs : dict
        
            Arguments for frequency vector

        settings : dict
        
            Arguments for the specific spectral method

        verbose : bool
        
            If True, will print warning messages if there is any

        mute_pbar : bool, optional
        
            Whether to mute the progress bar. The default is False.

        Returns
        -------

        scals : MultipleScalograms
        
            A Multiple Scalogram object

        See also
        --------
        
        pyleoclim.utils.wavelet.wwz : wwz function

        pyleoclim.utils.wavelet.cwt : cwt function

        pyleoclim.utils.wavelet.make_freq_vector : Functions to create the frequency vector

        pyleoclim.utils.tsutils.detrend : Detrending function

        pyleoclim.core.series.Series.wavelet : wavelet analysis on single object

        pyleoclim.core.scalograms.MultipleScalogram : Multiple Scalogram object

        References
        ----------

        Torrence, C. and G. P. Compo, 1998: A Practical Guide to Wavelet Analysis. Bull. Amer. Meteor. Soc., 79, 61-78.
        Python routines available at http://paos.colorado.edu/research/wavelets/
        

        Examples
        --------

        .. ipython:: python
            :okwarning:
            :okexcept:

            import pyleoclim as pyleo
            url = 'http://wiki.linked.earth/wiki/index.php/Special:WTLiPD?op=export&lipdid=MD982176.Stott.2004'
            data = pyleo.Lipd(usr_path = url)
            tslist = data.to_LipdSeriesList()
            tslist = tslist[2:] # drop the first two series which only contain age and depth
            ms = pyleo.MultipleSeries(tslist)
            wav = ms.wavelet(method='wwz')

        '''
        settings = {} if settings is None else settings.copy()

        scal_list = []
        for s in tqdm(self.series_list, desc='Performing wavelet analysis on individual series', position=0, leave=True, disable=mute_pbar):
            scal_tmp = s.wavelet(method=method, settings=settings, freq_method=freq_method, freq_kwargs=freq_kwargs, verbose=verbose)
            scal_list.append(scal_tmp)

        scals = MultipleScalogram(scalogram_list=scal_list)

        return scals

    def plot(self, figsize=[10, 4],
             marker=None, markersize=None,
             linestyle=None, linewidth=None, colors=None, cmap='tab10', norm=None,
             xlabel=None, ylabel=None, title=None,
             legend=True, plot_kwargs=None, lgd_kwargs=None,
             savefig_settings=None, ax=None, invert_xaxis=False):

        '''Plot multiple timeseries on the same axis

        Parameters
        ----------
        
        figsize : list, optional
        
            Size of the figure. The default is [10, 4].
            
        marker : str, optional
        
            Marker type. The default is None.
            
        markersize : float, optional
        
            Marker size. The default is None.
            
        linestyle : str, optional
        
            Line style. The default is None.
            
        linewidth : float, optional
        
            The width of the line. The default is None.
            
        colors : a list of, or one, Python supported color code (a string of hex code or a tuple of rgba values)
        
            Colors for plotting.
            If None, the plotting will cycle the 'tab10' colormap;
            if only one color is specified, then all curves will be plotted with that single color;
            if a list of colors are specified, then the plotting will cycle that color list.
            
        cmap : str
        
            The colormap to use when "colors" is None.
            
        norm : matplotlib.colors.Normalize
       
            The normalization for the colormap.
            If None, a linear normalization will be used.
            
        xlabel : str, optional
        
            x-axis label. The default is None.
            
        ylabel : str, optional
        
            y-axis label. The default is None.
            
        title : str, optional
        
            Title. The default is None.
            
        legend : bool, optional
        
            Whether the show the legend. The default is True.
            
        plot_kwargs : dict, optional
        
            Plot parameters. The default is None.
            
        lgd_kwargs : dict, optional
        
            Legend parameters. The default is None.
            
        savefig_settings : dictionary, optional
        
            the dictionary of arguments for plt.savefig(); some notes below:
            - "path" must be specified; it can be any existing or non-existing path,
              with or without a suffix; if the suffix is not given in "path", it will follow "format"
            - "format" can be one of {"pdf", "eps", "png", "ps"} The default is None.
            
        ax : matplotlib.ax, optional
        
            The matplotlib axis onto which to return the figure. The default is None.
            
        invert_xaxis : bool, optional
        
            if True, the x-axis of the plot will be inverted

        Returns
        -------

        fig : matplotlib.figure
        
            the figure object from matplotlib
            See [matplotlib.pyplot.figure](https://matplotlib.org/3.1.1/api/_as_gen/matplotlib.pyplot.figure.html) for details.

        ax : matplotlib.axis
        
            the axis object from matplotlib
            See [matplotlib.axes](https://matplotlib.org/api/axes_api.html) for details.

        See also
        --------

        pyleoclim.utils.plotting.savefig : Saving figure in Pyleoclim

        Examples
        --------

        .. ipython:: python
            :okwarning:
            :okexcept:

            import pyleoclim as pyleo
            url = 'http://wiki.linked.earth/wiki/index.php/Special:WTLiPD?op=export&lipdid=MD982176.Stott.2004'
            data = pyleo.Lipd(usr_path = url)
            tslist = data.to_LipdSeriesList()
            tslist = tslist[2:] # drop the first two series which only concerns age and depth
            ms = pyleo.MultipleSeries(tslist)

            @savefig ms_basic_plot.png
            fig, ax = ms.plot()
            pyleo.closefig(fig) #Optional close fig after plotting

        '''
        savefig_settings = {} if savefig_settings is None else savefig_settings.copy()
        plot_kwargs = {} if plot_kwargs is None else plot_kwargs.copy()
        lgd_kwargs = {} if lgd_kwargs is None else lgd_kwargs.copy()

        if ax is None:
            fig, ax = plt.subplots(figsize=figsize)

        if ylabel is None:
            consistent_ylabels = True
            time_label, value_label = self.series_list[0].make_labels()
            for s in self.series_list[1:]:
                time_label_tmp, value_label_tmp = s.make_labels()
                if value_label_tmp != value_label:
                    consistent_ylabels = False

            if consistent_ylabels:
                ylabel = value_label
            else:
                ylabel = 'value'

        for idx, s in enumerate(self.series_list):
            if colors is None:
                cmap_obj = plt.get_cmap(cmap)
                if hasattr(cmap_obj, 'colors'):
                    nc = len(cmap_obj.colors)
                else:
                    nc = len(self.series_list)

                if norm is None:
                    norm = mpl.colors.Normalize(vmin=0, vmax=nc-1)

                clr = cmap_obj(norm(idx%nc))
            elif type(colors) is str:
                clr = colors
            elif type(colors) is list:
                nc = len(colors)
                clr = colors[idx%nc]
            else:
                raise TypeError('"colors" should be a list of, or one, Python supported color code (a string of hex code or a tuple of rgba values)')

            ax = s.plot(
                figsize=figsize, marker=marker, markersize=markersize, color=clr, linestyle=linestyle,
                linewidth=linewidth, label=s.label, xlabel=xlabel, ylabel=ylabel, title=title,
                legend=legend, lgd_kwargs=lgd_kwargs, plot_kwargs=plot_kwargs, ax=ax,
            )

        if invert_xaxis:
            ax.invert_xaxis()

        if 'fig' in locals():
            if 'path' in savefig_settings:
                plotting.savefig(fig, settings=savefig_settings)
            return fig, ax
        else:
            return ax

    def stackplot(self, figsize=None, savefig_settings=None,  xlim=None, fill_between_alpha=0.2, colors=None, cmap='tab10', norm=None, labels='auto',
                  spine_lw=1.5, grid_lw=0.5, label_x_loc=-0.15, v_shift_factor=3/4, linewidth=1.5, plot_kwargs=None):
        ''' Stack plot of multiple series

        Note that the plotting style is uniquely designed for this one and cannot be properly reset with `pyleoclim.set_style()`.

        Parameters
        ----------

        figsize : list
        
            Size of the figure.
            
        savefig_settings : dictionary
        
            the dictionary of arguments for plt.savefig(); some notes below:
            - "path" must be specified; it can be any existing or non-existing path,
              with or without a suffix; if the suffix is not given in "path", it will follow "format"
            - "format" can be one of {"pdf", "eps", "png", "ps"} The default is None.
            
        xlim : list
        
            The x-axis limit.
            
        fill_between_alpha : float
        
            The transparency for the fill_between shades.
            
        colors : a list of, or one, Python supported color code (a string of hex code or a tuple of rgba values)
        
            Colors for plotting.
            If None, the plotting will cycle the 'tab10' colormap;
            if only one color is specified, then all curves will be plotted with that single color;
            if a list of colors are specified, then the plotting will cycle that color list.
            
        cmap : str
        
            The colormap to use when "colors" is None.
            
        norm : matplotlib.colors.Normalize like
        
            The nomorlization for the colormap.
            If None, a linear normalization will be used.
            
        labels: None, 'auto' or list
        
            If None, doesn't add labels to the subplots
            If 'auto', uses the labels passed during the creation of pyleoclim.Series
            If list, pass a list of strings for each labels.
            Default is 'auto'
            
        spine_lw : float
        
            The linewidth for the spines of the axes.
            
        grid_lw : float
        
            The linewidth for the gridlines.
            
        label_x_loc : float
        
            The x location for the label of each curve.
            
        v_shift_factor : float
        
            The factor for the vertical shift of each axis.
            The default value 3/4 means the top of the next axis will be located at 3/4 of the height of the previous one.
            
        linewidth : float
        
            The linewidth for the curves.
            
        plot_kwargs: dict or list of dict
        
            Arguments to further customize the plot from matplotlib.pyplot.plot.

            - Dictionary: Arguments will be applied to all lines in the stackplots
            - List of dictionary: Allows to customize one line at a time.

        Returns
        -------

        fig : matplotlib.figure
            the figure object from matplotlib
            See [matplotlib.pyplot.figure](https://matplotlib.org/3.1.1/api/_as_gen/matplotlib.pyplot.figure.html) for details.

        ax : matplotlib.axis
            the axis object from matplotlib
            See [matplotlib.axes](https://matplotlib.org/api/axes_api.html) for details.

        See also
        --------

        pyleoclim.utils.plotting.savefig : Saving figure in Pyleoclim

        Examples
        --------

        .. ipython:: python
            :okwarning:
            :okexcept:

            import pyleoclim as pyleo
            url = 'http://wiki.linked.earth/wiki/index.php/Special:WTLiPD?op=export&lipdid=MD982176.Stott.2004'
            d = pyleo.Lipd(usr_path = url)
            tslist = d.to_LipdSeriesList()
            tslist = tslist[2:] # drop the first two series which only concerns age and depth
            ms = pyleo.MultipleSeries(tslist)
            @savefig mts_stackplot.png
            fig, ax = ms.stackplot()
            pyleo.closefig(fig)

        Let's change the labels on the left

        .. ipython:: python
            :okwarning:
            :okexcept:

            sst = d.to_LipdSeries(number=5)
            d18Osw = d.to_LipdSeries(number=3)
            ms = pyleo.MultipleSeries([sst,d18Osw])

            @savefig mts_stackplot_customlabels.png
            fig, ax = ms.stackplot(labels=['sst','d18Osw'])
            pyleo.closefig(fig) 

        And let's remove them completely

        .. ipython:: python
            :okwarning:
            :okexcept:

            @savefig mts_stackplot_nolabels.png
            fig, ax = ms.stackplot(labels=None)
            pyleo.closefig(fig) #Optional figure close after plotting

        Now, let's add markers to the timeseries.

        .. ipython:: python
            :okwarning:
            :okexcept:

            @savefig mts_stackplot_samemarkers.png
            fig, ax = ms.stackplot(labels=None, plot_kwargs={'marker':'o'})
            pyleo.closefig(fig) #Optional figure close after plotting

        Using different marker types on each series:

        .. ipython:: python
            :okwarning:
            :okexcept:

            @savefig mts_stackplot_differentmarkers.png
            fig, ax = ms.stackplot(labels=None, plot_kwargs=[{'marker':'o'},{'marker':'^'}])
            pyleo.closefig(fig) #Optional figure close after plotting

        '''
        savefig_settings = {} if savefig_settings is None else savefig_settings.copy()

        n_ts = len(self.series_list)

        if type(labels)==list:
            if len(labels) != n_ts:
                raise ValueError("The length of the label list should match the number of timeseries to be plotted")

        # Deal with plotting arguments
        if type(plot_kwargs)==dict:
            plot_kwargs = [plot_kwargs]*n_ts

        if plot_kwargs is not None and len(plot_kwargs) != n_ts:
            raise ValueError("When passing a list of dictionaries for kwargs arguments, the number of items should be the same as the number of timeseries")


        fig = plt.figure(figsize=figsize)

        if xlim is None:
            time_min = np.inf
            time_max = -np.inf
            for ts in self.series_list:
                if np.min(ts.time) <= time_min:
                    time_min = np.min(ts.time)
                if np.max(ts.time) >= time_max:
                    time_max = np.max(ts.time)
            xlim = [time_min, time_max]

        ax = {}
        left = 0
        width = 1
        height = 1/n_ts
        bottom = 1
        for idx, ts in enumerate(self.series_list):
            if colors is None:
                cmap_obj = plt.get_cmap(cmap)
                if hasattr(cmap_obj, 'colors'):
                    nc = len(cmap_obj.colors)
                else:
                    nc = len(self.series_list)

                if norm is None:
                    norm = mpl.colors.Normalize(vmin=0, vmax=nc-1)

                clr = cmap_obj(norm(idx%nc))
            elif type(colors) is str:
                clr = colors
            elif type(colors) is list:
                nc = len(colors)
                clr = colors[idx%nc]
            else:
                raise TypeError('"colors" should be a list of, or one, Python supported color code (a string of hex code or a tuple of rgba values)')
            #deal with other plotting arguments
            if plot_kwargs is None:
                p_kwargs = {}
            else:
                p_kwargs = plot_kwargs[idx]

            bottom -= height*v_shift_factor
            ax[idx] = fig.add_axes([left, bottom, width, height])
            ax[idx].plot(ts.time, ts.value, color=clr, lw=linewidth,**p_kwargs)
            ax[idx].patch.set_alpha(0)
            ax[idx].set_xlim(xlim)
            time_label, value_label = ts.make_labels()
            ax[idx].set_ylabel(value_label, weight='bold')

            mu = np.nanmean(ts.value)
            std = np.nanstd(ts.value)
            ylim = [mu-4*std, mu+4*std]
            ax[idx].fill_between(ts.time, ts.value, y2=mu, alpha=fill_between_alpha, color=clr)
            trans = transforms.blended_transform_factory(ax[idx].transAxes, ax[idx].transData)
            if labels == 'auto':
                if ts.label is not None:
                    ax[idx].text(label_x_loc, mu, ts.label, horizontalalignment='right', transform=trans, color=clr, weight='bold')
            elif type(labels) ==list:
                ax[idx].text(label_x_loc, mu, labels[idx], horizontalalignment='right', transform=trans, color=clr, weight='bold')
            elif labels==None:
                pass
            ax[idx].set_ylim(ylim)
            ax[idx].set_yticks(ylim)
            ax[idx].yaxis.set_major_formatter(FormatStrFormatter('%.1f'))
            ax[idx].grid(False)
            if idx % 2 == 0:
                ax[idx].spines['left'].set_visible(True)
                ax[idx].spines['left'].set_linewidth(spine_lw)
                ax[idx].spines['left'].set_color(clr)
                ax[idx].spines['right'].set_visible(False)
                ax[idx].yaxis.set_label_position('left')
                ax[idx].yaxis.tick_left()
            else:
                ax[idx].spines['left'].set_visible(False)
                ax[idx].spines['right'].set_visible(True)
                ax[idx].spines['right'].set_linewidth(spine_lw)
                ax[idx].spines['right'].set_color(clr)
                ax[idx].yaxis.set_label_position('right')
                ax[idx].yaxis.tick_right()

            ax[idx].yaxis.label.set_color(clr)
            ax[idx].tick_params(axis='y', colors=clr)
            ax[idx].spines['top'].set_visible(False)
            ax[idx].spines['bottom'].set_visible(False)
            ax[idx].tick_params(axis='x', which='both', length=0)
            ax[idx].set_xlabel('')
            ax[idx].set_xticklabels([])
            xt = ax[idx].get_xticks()[1:-1]
            for x in xt:
                ax[idx].axvline(x=x, color='lightgray', linewidth=grid_lw, ls='-', zorder=-1)
            ax[idx].axhline(y=mu, color='lightgray', linewidth=grid_lw, ls='-', zorder=-1)

        bottom -= height*(1-v_shift_factor)
        ax[n_ts] = fig.add_axes([left, bottom, width, height])
        ax[n_ts].set_xlabel(time_label)
        ax[n_ts].spines['left'].set_visible(False)
        ax[n_ts].spines['right'].set_visible(False)
        ax[n_ts].spines['bottom'].set_visible(True)
        ax[n_ts].spines['bottom'].set_linewidth(spine_lw)
        ax[n_ts].set_yticks([])
        ax[n_ts].patch.set_alpha(0)
        ax[n_ts].set_xlim(xlim)
        ax[n_ts].grid(False)
        ax[n_ts].tick_params(axis='x', which='both', length=3.5)
        xt = ax[n_ts].get_xticks()[1:-1]
        for x in xt:
            ax[n_ts].axvline(x=x, color='lightgray', linewidth=grid_lw, ls='-', zorder=-1)

        if 'fig' in locals():
            if 'path' in savefig_settings:
                plotting.savefig(fig, settings=savefig_settings)
            return fig, ax
        else:
            return ax
        
    def stripes(self, ref_period=None, figsize=None, savefig_settings=None,  
                LIM = 2.8, thickness=1.0, labels='auto',  label_color = 'gray',
                common_time_kwargs=None, xlim=None, font_scale=0.8, x_offset = 0.05):
        '''
        Represents a MultipleSeries object as a quilt of Ed Hawkins' "stripes" patterns
        
        To ensure comparability, constituent series are placed on a common time axis, using
        `MultipleSeries.common_time()`. To ensure consistent scaling, all series are Gaussianized
        prior to plotting. 
    
        Credit: https://showyourstripes.info/,
        Implementation: https://matplotlib.org/matplotblog/posts/warming-stripes/

        Parameters
        ----------

        ref_period : TYPE, optional
            dates of the reference period, in the form "(first, last)".
            The default is None, which will pick the beginning and end of the common time axis.
        
        LIM : float
            scaling factor for color saturation. default is 2.8. 
            The higher the LIM, the more compressed the color range (milder hues)
        
        thickness : float, optional
            vertical thickness of the stripe . The default is 1.0
            
        figsize : list
        
            Size of the figure.
            
        savefig_settings : dictionary
        
            the dictionary of arguments for plt.savefig(); some notes below:

            - 'path' must be specified; it can be any existing or non-existing path,
              with or without a suffix; if the suffix is not given in 'path', it will follow 'format'
            - 'format' can be one of {"pdf", 'eps', 'png', ps'} The default is None.
            
        xlim : list
            The x-axis limit.
            
        x_offset : float
            value controlling the horizontal offset between stripes and labels (default = 0.05)          
            
        labels: None, 'auto' or list
        
            If None, doesn't add labels to the subplots

            If 'auto', uses the labels passed during the creation of pyleoclim.Series

            If list, pass a list of strings for each labels.
            Default is 'auto'
            
        common_time_kwargs : dict
            Optional arguments for common_time()
            
        font_scale : float
            The scale for the font sizes. Default is 0.8.   

        Returns
        -------

        fig : matplotlib.figure
            the figure object from matplotlib
            See [matplotlib.pyplot.figure](https://matplotlib.org/stable/api/figure_api.html) for details.

        ax : matplotlib.axis
            the axis object from matplotlib
            See [matplotlib.axes](https://matplotlib.org/stable/api/axes_api.html) for details.
            
        See also
        --------
        
        pyleoclim.core.multipleseries.MultipleSeries.common_time : aligns the time axes of a MultipleSeries object

        pyleoclim.utils.plotting.savefig : saving a figure in Pyleoclim
        
        pyleoclim.core.series.Series.stripes : stripes representation in Pyleoclim   
        
        pyleoclim.utils.tsutils.gaussianize : mapping to a standard Normal distribution
            
        Examples
        --------

        .. ipython:: python
            :okwarning:
            :okexcept:

            import pyleoclim as pyleo
            url = 'http://wiki.linked.earth/wiki/index.php/Special:WTLiPD?op=export&lipdid=MD982176.Stott.2004'
            d = pyleo.Lipd(usr_path = url)
            tslist = d.to_LipdSeriesList()
            tslist = tslist[2:] # drop the first two series which only concerns age and depth
            ms = pyleo.MultipleSeries(tslist)
            @savefig md76_stripes.png
            fig, ax = ms.stripes()
            pyleo.closefig(fig)
             
        The default style has rather thick bands, intense colors, and too many stripes.
        The first issue can be solved by passing a figsize tuple; the second by increasing the LIM parameter; 
        the third by passing a step of 0.5 (500y) to common_time(). Finally, the 
        labels are too close to the edge of the plot, which can be adjusted with x_offset, like so:  

        .. ipython:: python
            :okwarning:
            :okexcept:

            import pyleoclim as pyleo
            url = 'http://wiki.linked.earth/wiki/index.php/Special:WTLiPD?op=export&lipdid=MD982176.Stott.2004'
            d = pyleo.Lipd(usr_path = url)
            tslist = d.to_LipdSeriesList()
            tslist = tslist[2:] # drop the first two series which only concerns age and depth
            ms = pyleo.MultipleSeries(tslist)
            @savefig md76_stripes2.png
            fig, ax = ms.stripes(common_time_kwargs={'step': 0.5}, x_offset = 200, 
                                 LIM=4, figsize=[8,3])
            pyleo.closefig(fig)     
            
        '''
        current_style = deepcopy(mpl.rcParams)
        plotting.set_style('journal', font_scale=font_scale)
        savefig_settings = {} if savefig_settings is None else savefig_settings.copy()
        common_time_kwargs = {} if common_time_kwargs is None else common_time_kwargs.copy()

        # put on common timescale
        msc = self.common_time(**common_time_kwargs)
        
        ts0 = msc.series_list[0]
        time = ts0.time
        # generate default axis labels
        time_label, _ = ts0.make_labels()
           
        if ref_period is None:
            ref_period = [time.min(), time.max()]
        
        n_ts = len(msc.series_list)
        last = n_ts-1

        if n_ts < 2:
            raise ValueError("There is only one series in this object. Please use the Series class instead")

        if type(labels)==list:
            if len(labels) != n_ts:
                raise ValueError("The length of the label list should match the number of timeseries to be plotted")

        fig, axs = plt.subplots(n_ts, 1, sharex=True, figsize=figsize, layout = 'tight')
        ax = axs.flatten()

        if xlim is None:
            xlim = [time.min(), time.max()]

        for idx in range(n_ts-1):  # loop over series
            ts = msc.series_list[idx].gaussianize()
            ts.stripes(ref_period, LIM = LIM, label_color = label_color,
                       ax=ax[idx], x_offset=x_offset) 
            
        # handle bottom plot
        ts = msc.series_list[last].gaussianize()
        ts.stripes(ref_period, LIM = LIM, label_color = label_color, 
                   ax=ax[last], x_offset=x_offset, show_xaxis=True) 
        ax[last].set_xlabel(time_label)
        ax[last].set_xlim(xlim)

        if 'fig' in locals():
            if 'path' in savefig_settings:
                plotting.savefig(fig, settings=savefig_settings)
            mpl.rcParams.update(current_style)
            return fig, ax
        else:
            # reset the plotting style
            mpl.rcParams.update(current_style)
            return ax

    def to_pandas(self, *args, use_common_time=False, **kwargs):
        """
        Align Series and place in DataFrame.

        Column names will be taken from each Series' label. The index will be
        construted by first using ``common_time`` to align all Series to have
        the same index.

        Parameters
        ----------
        *args, **kwargs
            Arguments and keyword arguments to pass to ``common_time``.
        use_common_time, bool
            Pass True if you want to use ``common_time`` to align the Series
            to have common times. Else, times for which some Series doesn't
            have values will be filled with NaN (default).
         
        Returns
        -------
        pandas.DataFrame
        """
        if use_common_time:
            ms = self.common_time(*args, **kwargs)
        else:
            ms = self
        return pd.DataFrame({ser.metadata['label']: ser.to_pandas() for ser in ms.series_list})<|MERGE_RESOLUTION|>--- conflicted
+++ resolved
@@ -107,7 +107,6 @@
 
     def __add__(self, other):
         from ..core.series import Series
-<<<<<<< HEAD
         if not isinstance(other, Series):
             raise TypeError(f"Expected pyleo.Series, got: {type(other)}")
         return self.append(other)
@@ -117,16 +116,6 @@
         if not isinstance(other, Series):
             raise TypeError(f"Expected pyleo.Series, got: {type(other)}")
         return self.append(other)
-=======
-
-        if isinstance(other, Series):
-            return self.append(other)
-        if isinstance(other, MultipleSeries):
-            for series in other.series_list:
-                self = self.append(series)
-            return self
-        raise TypeError(f"Expected pyleo.Series or pyleo.MultipleSeries, got: {type(other)}")
->>>>>>> 2d0e31a7
 
     def convert_time_unit(self, time_unit='years'):
         ''' Convert the time units of the object
