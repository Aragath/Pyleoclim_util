--- conflicted
+++ resolved
@@ -64,12 +64,12 @@
 
         return check
 
-    def ar1_fit_evenly(self, ys, ts, detrend='no', params = ["default",4,0,1], gaussianize=False):
+    def ar1_fit_evenly(self, ys, ts, detrend='no', params=["default",4,0,1], gaussianize=False):
         ''' Returns the lag-1 autocorrelation from ar1 fit.
 
         Args:
             ys (array): vector of (float) numbers as a time series
-            ts (array): The time axis for the timeseries. Necessary for use with 
+            ts (array): The time axis for the timeseries. Necessary for use with
                 the Savitzky-Golay filters method since the series should be evenly spaced.
             detrend (str): 'no' - the original time series is assumed to have no trend;
                            'linear' - a linear least-squares fit to `ys` is subtracted;
@@ -77,29 +77,29 @@
                            'savitzy-golay' - ys is filtered using the Savitzky-Golay
                                filters and the resulting filtered series is subtracted from y.
             params (list): The paramters for the Savitzky-Golay filters. The first parameter
-                corresponds to the window size (default it set to half of the data) 
-                while the second parameter correspond to the order of the filter 
+                corresponds to the window size (default it set to half of the data)
+                while the second parameter correspond to the order of the filter
                 (default is 4). The third parameter is the order of the derivative
                 (the default is zero, which means only smoothing.)
             gaussionize (bool): If True, gaussianizes the timeseries
             standardize (bool): If True, standardizes the timeseries
-            
+
         Returns:
             g (float): lag-1 autocorrelation coefficient
 
         '''
-        pd_ys = self.preprocess(ys, ts, detrend=detrend, params = params, gaussianize=gaussianize)
+        pd_ys = self.preprocess(ys, ts, detrend=detrend, params=params, gaussianize=gaussianize)
         ar1_mod = sm.tsa.AR(pd_ys, missing='drop').fit(maxlag=1)
         g = ar1_mod.params[0]
 
         return g
 
-    def preprocess(self, ys, ts, detrend='no', params = ["default",4,0,1], gaussianize=False, standardize=True):
+    def preprocess(self, ys, ts, detrend='no', params=["default",4,0,1], gaussianize=False, standardize=True):
         ''' Return the processed time series using (detrend and) standardization.
 
         Args:
             ys (array): a time series
-            ts (array): The time axis for the timeseries. Necessary for use with 
+            ts (array): The time axis for the timeseries. Necessary for use with
                 the Savitzky-Golay filters method since the series should be evenly spaced.
             detrend (str): 'no' - the original time series is assumed to have no trend;
                            'linear' - a linear least-squares fit to `ys` is subtracted;
@@ -107,20 +107,20 @@
                            'savitzy-golay' - ys is filtered using the Savitzky-Golay
                                filters and the resulting filtered series is subtracted from y.
             params (list): The paramters for the Savitzky-Golay filters. The first parameter
-                corresponds to the window size (default it set to half of the data) 
-                while the second parameter correspond to the order of the filter 
+                corresponds to the window size (default it set to half of the data)
+                while the second parameter correspond to the order of the filter
                 (default is 4). The third parameter is the order of the derivative
                 (the default is zero, which means only smoothing.)
             gaussionize (bool): If True, gaussianizes the timeseries
             standardize (bool): If True, standardizes the timeseries
-        
+
         Returns:
             res (array): the processed time series
 
         '''
 
         if detrend is not 'no':
-            ys_d = Timeseries.detrend(ys,ts,method=detrend,params=params)
+            ys_d = Timeseries.detrend(ys, ts, method=detrend, params=params)
         else:
             ys_d = ys
 
@@ -146,12 +146,12 @@
                            'savitzy-golay' - ys is filtered using the Savitzky-Golay
                                filters and the resulting filtered series is subtracted from y.
             params (list): The paramters for the Savitzky-Golay filters. The first parameter
-                corresponds to the window size (default it set to half of the data) 
-                while the second parameter correspond to the order of the filter 
+                corresponds to the window size (default it set to half of the data)
+                while the second parameter correspond to the order of the filter
                 (default is 4). The third parameter is the order of the derivative
                 (the default is zero, which means only smoothing.)
             gaussionize (bool): If True, gaussianizes the timeseries
-            standardize (bool): If True, standardizes the timeseries    
+            standardize (bool): If True, standardizes the timeseries
 
         Returns:
             tau_est (float): the estimated persistence
@@ -213,7 +213,7 @@
 
         return r
 
-    def wwz_opt2(self, ys, ts, freqs, tau, c=1/(8*np.pi**2), Neff=3, nproc=1, detrend='no', params = ["default",4,0,1],
+    def wwz_opt2(self, ys, ts, freqs, tau, c=1/(8*np.pi**2), Neff=3, nproc=1, detrend='no', params=["default",4,0,1],
                  gaussianize=False, standardize=True):
         ''' Return the weighted wavelet amplitude (WWA).
 
@@ -231,13 +231,12 @@
                            'savitzy-golay' - ys is filtered using the Savitzky-Golay
                                filters and the resulting filtered series is subtracted from y.
             params (list): The paramters for the Savitzky-Golay filters. The first parameter
-                corresponds to the window size (default it set to half of the data) 
-                while the second parameter correspond to the order of the filter 
+                corresponds to the window size (default it set to half of the data)
+                while the second parameter correspond to the order of the filter
                 (default is 4). The third parameter is the order of the derivative
                 (the default is zero, which means only smoothing.)
             gaussionize (bool): If True, gaussianizes the timeseries
-            standardize (bool): If True, standardizes the timeseries    
-        
+            standardize (bool): If True, standardizes the timeseries
 
         Returns:
             wwa (array): the weighted wavelet amplitude
@@ -257,7 +256,7 @@
         nt = np.size(tau)
         nf = np.size(freqs)
 
-        pd_ys = self.preprocess(ys, ts, detrend=detrend, params = params, gaussianize=gaussianize, standardize=standardize)
+        pd_ys = self.preprocess(ys, ts, detrend=detrend, params=params, gaussianize=gaussianize, standardize=standardize)
 
         omega = self.make_omega(ts, freqs)
 
@@ -296,7 +295,7 @@
 
         return wwa, phase, Neffs, coeff
 
-    def wwz_opt1(self, ys, ts, freqs, tau, c=1/(8*np.pi**2), Neff=3, nproc=1, detrend='no', params = ["default",4,0,1],
+    def wwz_opt1(self, ys, ts, freqs, tau, c=1/(8*np.pi**2), Neff=3, nproc=1, detrend='no', params=["default",4,0,1],
                  gaussianize=False, standardize=True):
         ''' Return the weighted wavelet amplitude (WWA).
 
@@ -314,8 +313,8 @@
                            'savitzy-golay' - ys is filtered using the Savitzky-Golay
                                filters and the resulting filtered series is subtracted from y.
             params (list): The paramters for the Savitzky-Golay filters. The first parameter
-                corresponds to the window size (default it set to half of the data) 
-                while the second parameter correspond to the order of the filter 
+                corresponds to the window size (default it set to half of the data)
+                while the second parameter correspond to the order of the filter
                 (default is 4). The third parameter is the order of the derivative
                 (the default is zero, which means only smoothing.)
             gaussionize (bool): If True, gaussianizes the timeseries
@@ -339,7 +338,7 @@
         nt = np.size(tau)
         nf = np.size(freqs)
 
-        pd_ys = self.preprocess(ys, ts, detrend=detrend, params = params, gaussianize=gaussianize, standardize=standardize)
+        pd_ys = self.preprocess(ys, ts, detrend=detrend, params=params, gaussianize=gaussianize, standardize=standardize)
 
         omega = self.make_omega(ts, freqs)
 
@@ -381,7 +380,7 @@
 
         return wwa, phase, Neffs, coeff
 
-    def wwz_basic(self, ys, ts, freqs, tau, c=1/(8*np.pi**2), Neff=3, nproc=1, detrend='no', params = ['default',4,0,1],
+    def wwz_basic(self, ys, ts, freqs, tau, c=1/(8*np.pi**2), Neff=3, nproc=1, detrend='no', params=['default',4,0,1],
                   gaussianize=False, standardize=True):
         ''' Return the weighted wavelet amplitude (WWA).
 
@@ -399,13 +398,12 @@
                            'savitzy-golay' - ys is filtered using the Savitzky-Golay
                                filters and the resulting filtered series is subtracted from y.
             params (list): The paramters for the Savitzky-Golay filters. The first parameter
-                corresponds to the window size (default it set to half of the data) 
-                while the second parameter correspond to the order of the filter 
+                corresponds to the window size (default it set to half of the data)
+                while the second parameter correspond to the order of the filter
                 (default is 4). The third parameter is the order of the derivative
                 (the default is zero, which means only smoothing.)
             gaussionize (bool): If True, gaussianizes the timeseries
             standardize (bool): If True, standardizes the timeseries
-            
 
         Returns:
             wwa (array): the weighted wavelet amplitude
@@ -425,7 +423,7 @@
         nt = np.size(tau)
         nf = np.size(freqs)
 
-        pd_ys = self.preprocess(ys, ts, detrend=detrend, params = params, gaussianize=gaussianize, standardize=standardize)
+        pd_ys = self.preprocess(ys, ts, detrend=detrend, params=params, gaussianize=gaussianize, standardize=standardize)
 
         omega = self.make_omega(ts, freqs)
 
@@ -476,7 +474,7 @@
 
         return wwa, phase, Neffs, coeff
 
-    def wwz_nproc(self, ys, ts, freqs, tau, c=1/(8*np.pi**2), Neff=3, nproc=8,  detrend='no', params = ['default',4,0,1],
+    def wwz_nproc(self, ys, ts, freqs, tau, c=1/(8*np.pi**2), Neff=3, nproc=8,  detrend='no', params=['default',4,0,1],
                   gaussianize=False, standardize=True):
         ''' Return the weighted wavelet amplitude (WWA).
 
@@ -494,8 +492,8 @@
                            'savitzy-golay' - ys is filtered using the Savitzky-Golay
                                filters and the resulting filtered series is subtracted from y.
             params (list): The paramters for the Savitzky-Golay filters. The first parameter
-                corresponds to the window size (default it set to half of the data) 
-                while the second parameter correspond to the order of the filter 
+                corresponds to the window size (default it set to half of the data)
+                while the second parameter correspond to the order of the filter
                 (default is 4). The third parameter is the order of the derivative
                 (the default is zero, which means only smoothing.)
             gaussionize (bool): If True, gaussianizes the timeseries
@@ -514,7 +512,7 @@
         nt = np.size(tau)
         nf = np.size(freqs)
 
-        pd_ys = self.preprocess(ys, ts, detrend=detrend, params = params, gaussianize=gaussianize, standardize=standardize)
+        pd_ys = self.preprocess(ys, ts, detrend=detrend, params=params, gaussianize=gaussianize, standardize=standardize)
 
         omega = self.make_omega(ts, freqs)
 
@@ -577,7 +575,7 @@
 
         return wwa, phase, Neffs, coeff
 
-    def kirchner_basic(self, ys, ts, freqs, tau, c=1/(8*np.pi**2), Neff=3, nproc=1, detrend='no', params = ["default",4,0,1],
+    def kirchner_basic(self, ys, ts, freqs, tau, c=1/(8*np.pi**2), Neff=3, nproc=1, detrend='no', params=["default",4,0,1],
                        gaussianize=False, standardize=True):
         ''' Return the weighted wavelet amplitude (WWA) modified by Kirchner.
 
@@ -595,13 +593,12 @@
                            'savitzy-golay' - ys is filtered using the Savitzky-Golay
                                filters and the resulting filtered series is subtracted from y.
             params (list): The paramters for the Savitzky-Golay filters. The first parameter
-                corresponds to the window size (default it set to half of the data) 
-                while the second parameter correspond to the order of the filter 
+                corresponds to the window size (default it set to half of the data)
+                while the second parameter correspond to the order of the filter
                 (default is 4). The third parameter is the order of the derivative
                 (the default is zero, which means only smoothing.)
             gaussionize (bool): If True, gaussianizes the timeseries
             standardize (bool): If True, standardizes the timeseries
-            
 
         Returns:
             wwa (array): the weighted wavelet amplitude
@@ -622,7 +619,7 @@
         nts = np.size(ts)
         nf = np.size(freqs)
 
-        pd_ys = self.preprocess(ys, ts, detrend=detrend, params = params, gaussianize=gaussianize, standardize=standardize)
+        pd_ys = self.preprocess(ys, ts, detrend=detrend, params=params, gaussianize=gaussianize, standardize=standardize)
 
         omega = self.make_omega(ts, freqs)
 
@@ -686,7 +683,7 @@
 
         return wwa, phase, Neffs, coeff
 
-    def kirchner_opt(self, ys, ts, freqs, tau, c=1/(8*np.pi**2), Neff=3, nproc=1, detrend='no', params = ["default",4,0,1],
+    def kirchner_opt(self, ys, ts, freqs, tau, c=1/(8*np.pi**2), Neff=3, nproc=1, detrend='no', params=["default",4,0,1],
                      gaussianize=False, standardize=True):
         ''' Return the weighted wavelet amplitude (WWA) modified by Kirchner.
 
@@ -704,8 +701,8 @@
                            'savitzy-golay' - ys is filtered using the Savitzky-Golay
                                filters and the resulting filtered series is subtracted from y.
             params (list): The paramters for the Savitzky-Golay filters. The first parameter
-                corresponds to the window size (default it set to half of the data) 
-                while the second parameter correspond to the order of the filter 
+                corresponds to the window size (default it set to half of the data)
+                while the second parameter correspond to the order of the filter
                 (default is 4). The third parameter is the order of the derivative
                 (the default is zero, which means only smoothing.)
             gaussionize (bool): If True, gaussianizes the timeseries
@@ -730,7 +727,7 @@
         nts = np.size(ts)
         nf = np.size(freqs)
 
-        pd_ys = self.preprocess(ys, ts, detrend=detrend, params = params, gaussianize=gaussianize, standardize=standardize)
+        pd_ys = self.preprocess(ys, ts, detrend=detrend, params=params, gaussianize=gaussianize, standardize=standardize)
 
         omega = self.make_omega(ts, freqs)
 
@@ -810,13 +807,12 @@
             'savitzy-golay' - ys is filtered using the Savitzky-Golay
                                filters and the resulting filtered series is subtracted from y.
             params (list): The paramters for the Savitzky-Golay filters. The first parameter
-                corresponds to the window size (default it set to half of the data) 
-                while the second parameter correspond to the order of the filter 
+                corresponds to the window size (default it set to half of the data)
+                while the second parameter correspond to the order of the filter
                 (default is 4). The third parameter is the order of the derivative
                 (the default is zero, which means only smoothing.)
             gaussionize (bool): If True, gaussianizes the timeseries
             standardize (bool): If True, standardizes the timeseries
-                           
 
         Returns:
             wwa (array): the weighted wavelet amplitude
@@ -832,7 +828,7 @@
         nts = np.size(ts)
         nf = np.size(freqs)
 
-        pd_ys = self.preprocess(ys, ts, detrend=detrend, params = params, gaussianize=gaussianize, standardize=standardize)
+        pd_ys = self.preprocess(ys, ts, detrend=detrend, params=params, gaussianize=gaussianize, standardize=standardize)
 
         omega = self.make_omega(ts, freqs)
 
@@ -909,7 +905,7 @@
 
         return wwa, phase, Neffs, coeff
 
-    def kirchner_f2py(self, ys, ts, freqs, tau, c=1/(8*np.pi**2), Neff=3, nproc=8, detrend='no', params = ['default',4,0,1],
+    def kirchner_f2py(self, ys, ts, freqs, tau, c=1/(8*np.pi**2), Neff=3, nproc=8, detrend='no', params=['default',4,0,1],
                       gaussianize=False, standardize=True):
         ''' Return the weighted wavelet amplitude (WWA) modified by Kirchner.
 
@@ -927,13 +923,12 @@
                            'savitzy-golay' - ys is filtered using the Savitzky-Golay
                                filters and the resulting filtered series is subtracted from y.
             params (list): The paramters for the Savitzky-Golay filters. The first parameter
-                corresponds to the window size (default it set to half of the data) 
-                while the second parameter correspond to the order of the filter 
+                corresponds to the window size (default it set to half of the data)
+                while the second parameter correspond to the order of the filter
                 (default is 4). The third parameter is the order of the derivative
                 (the default is zero, which means only smoothing.)
             gaussionize (bool): If True, gaussianizes the timeseries
             standardize (bool): If True, standardizes the timeseries
-                           
 
         Returns:
             wwa (array): the weighted wavelet amplitude
@@ -1583,7 +1578,7 @@
 
                 rec_ts += (a_0[j, k] + a_1[j, k]*phi_1 + a_2[j, k]*phi_2)
 
-        rec_ts = self.preprocess(rec_ts, detrend='no', gaussianize=False, standardize=True)
+        rec_ts = self.preprocess(rec_ts, t, detrend='no', gaussianize=False, standardize=True)
 
         return rec_ts, t
 
@@ -1691,48 +1686,48 @@
         return spectr
 
 class Filter(object):
-    """Group various Filters under a class    
+    """Group various Filters under a class
     """
     @staticmethod
     def savitzky_golay(y, window_size, order, deriv=0, rate=1):
         """ Smooth (and optionally differentiate) data with a Savitzky-Golay filter.
-        
+
         The Savitzky-Golay filter removes high frequency noise from data.
         It has the advantage of preserving the original shape and
         features of the signal better than other types of filtering
         approaches, such as moving averages techniques.
-        
+
         The Savitzky-Golay is a type of low-pass filter, particularly
         suited for smoothing noisy data. The main idea behind this
         approach is to make for each point a least-square fit with a
         polynomial of high order over a odd-sized window centered at
         the point.
-        
+
         Args:
             y (array): the values of the time history of the signal.
             window_size (int) : the length of the window. Must be an odd integer number.
             order (int) : the order of the polynomial used in the filtering. Must be less then `window_size` - 1.
             deriv (int): the order of the derivative to compute (default = 0 means only smoothing)
-        
-        Returns:
-        
+
+        Returns:
+
             ys - ndarray of shape (N), the smoothed signal (or it's n-th derivative).
-        
+
         Reference:
-        
+
             - A. Savitzky, M. J. E. Golay, Smoothing and Differentiation of
                 Data by Simplified Least Squares Procedures. Analytical
                 Chemistry, 1964, 36 (8), pp 1627-1639.
             - Numerical Recipes 3rd Edition: The Art of Scientific Computing
                 W.H. Press, S.A. Teukolsky, W.T. Vetterling, B.P. Flannery
                 Cambridge University Press ISBN-13: 9780521880688
-            - SciPy Cookbook: shttps://github.com/scipy/scipy-cookbook/blob/master/ipython/SavitzkyGolay.ipynb    
-        """   
+            - SciPy Cookbook: shttps://github.com/scipy/scipy-cookbook/blob/master/ipython/SavitzkyGolay.ipynb
+        """
         if type(window_size)is not int:
             sys.exit("window_size should be of type int")
-        if type(order) is not int: 
+        if type(order) is not int:
             sys.exit("order should be of type int")
-        # Check window size and order    
+        # Check window size and order
         if window_size % 2 != 1 or window_size < 1:
             raise TypeError("window_size size must be a positive odd number")
         if window_size < order + 2:
@@ -1747,15 +1742,15 @@
         firstvals = y[0] - np.abs( y[1:half_window+1][::-1] - y[0] )
         lastvals = y[-1] + np.abs(y[-half_window-1:-1][::-1] - y[-1])
         y = np.concatenate((firstvals, y, lastvals))
-        
+
         return np.convolve( m[::-1], y, mode='valid')
-    
+
 '''
 Interface for the users below, more checks about the input will be performed here
 '''
 
 
-def ar1_fit(ys, ts=None, detrend='no', params = ["default",4,0,1]):
+def ar1_fit(ys, ts=None, detrend='no', params=["default",4,0,1]):
     ''' Returns the lag-1 autocorrelation from ar1 fit OR persistence from tauest.
 
     Args:
@@ -1767,8 +1762,8 @@
                        'savitzy-golay' - ys is filtered using the Savitzky-Golay
                                filters and the resulting filtered series is subtracted from y.
             params (list): The paramters for the Savitzky-Golay filters. The first parameter
-                corresponds to the window size (default it set to half of the data) 
-                while the second parameter correspond to the order of the filter 
+                corresponds to the window size (default it set to half of the data)
+                while the second parameter correspond to the order of the filter
                 (default is 4). The third parameter is the order of the derivative
                 (the default is zero, which means only smoothing.)
 
@@ -1787,7 +1782,7 @@
     return g
 
 
-def ar1_sim(ys, n, p, ts=None, detrend='no', params = ["default",4,0,1]):
+def ar1_sim(ys, n, p, ts=None, detrend='no', params=["default",4,0,1]):
     ''' Produce p realizations of an AR1 process of length n with lag-1 autocorrelation g calculated from `ys` and `ts`
 
     Args:
@@ -1800,11 +1795,10 @@
                        'savitzy-golay' - ys is filtered using the Savitzky-Golay
                                filters and the resulting filtered series is subtracted from y.
         params (list): The paramters for the Savitzky-Golay filters. The first parameter
-            corresponds to the window size (default it set to half of the data) 
-            while the second parameter correspond to the order of the filter 
+            corresponds to the window size (default it set to half of the data)
+            while the second parameter correspond to the order of the filter
             (default is 4). The third parameter is the order of the derivative
             (the default is zero, which means only smoothing.)
-            
 
     Returns:
         red (matrix): n rows by p columns matrix of an AR1 process
@@ -1814,7 +1808,7 @@
 
     wa = WaveletAnalysis()
     if wa.is_evenly_spaced(ts):
-        g = ar1_fit(ys, ts=ts, detrend=detrend, params = params)
+        g = ar1_fit(ys, ts=ts, detrend=detrend, params=params)
         sig = np.std(ys)
 
         # specify model parameters (statsmodel wants lag0 coefficents as unity)
@@ -1827,7 +1821,7 @@
             red[:, i] = sm.tsa.arma_generate_sample(ar=ar, ma=ma, nsample=n, burnin=50, sigma=sig_n)
 
     else:
-        tau_est = ar1_fit(ys, ts=ts, detrend=detrend, params = params)
+        tau_est = ar1_fit(ys, ts=ts, detrend=detrend, params=params)
         for i in np.arange(p):
             red[:, i] = wa.ar1_model(ts, tau_est, n=n)
 
@@ -1838,13 +1832,8 @@
 
 
 def wwz(ys, ts, tau=None, freqs=None, c=1/(8*np.pi**2), Neff=3, Neff_coi=6, nMC=200, nproc=8,
-<<<<<<< HEAD
-        detrend='no', gaussianize=False, standardize=True, method='Kirchner_f2py', len_bd=0,
-        bc_mode='reflect', reflect_type='odd'):
-=======
-        detrend='no', params = ['default',4,0,1], gaussianize=False, standardize=True, 
-        method='Kirchner_f2py', bc='no', len_bd=10):
->>>>>>> 1abd50b6
+        detrend='no', params=['default',4,0,1], gaussianize=False, standardize=True,
+        method='Kirchner_f2py', len_bd=0, bc_mode='reflect', reflect_type='odd'):
     ''' Return the weighted wavelet amplitude (WWA) with phase, AR1_q, and cone of influence, as well as WT coeeficients
 
     Args:
@@ -1862,10 +1851,10 @@
                        'savitzy-golay' - ys is filtered using the Savitzky-Golay
                                filters and the resulting filtered series is subtracted from y.
         params (list): The paramters for the Savitzky-Golay filters. The first parameter
-            corresponds to the window size (default it set to half of the data) 
-            while the second parameter correspond to the order of the filter 
+            corresponds to the window size (default it set to half of the data)
+            while the second parameter correspond to the order of the filter
             (default is 4). The third parameter is the order of the derivative
-            (the default is zero, which means only smoothing.)    
+            (the default is zero, which means only smoothing.)
         method (str): 'Foster' - the original WWZ method;
                       'Kirchner' - the method Kirchner adapted from Foster;
                       'Kirchner_f2py' - the method Kirchner adapted from Foster with f2py
@@ -1895,7 +1884,7 @@
 
     wwz_func = wa.get_wwz_func(nproc, method)
     wwa, phase, Neffs, coeff = wwz_func(ys_cut, ts_cut, freqs, tau, Neff=Neff, c=c, nproc=nproc,
-                                        detrend=detrend, params = params,
+                                        detrend=detrend, params=params,
                                         gaussianize=gaussianize, standardize=standardize)
 
     # Monte-Carlo simulations of AR1 process
@@ -1912,7 +1901,7 @@
             #  r = wa.ar1_model(ts_cut, tauest)
             r = ar1_sim(ys_cut, np.size(ts_cut), 1, ts=ts_cut)
             wwa_red[i, :, :], _, _, _ = wwz_func(r, ts_cut, freqs, tau, c=c, Neff=Neff, nproc=nproc,
-                                                 detrend=detrend, params = params, 
+                                                 detrend=detrend, params=params,
                                                  gaussianize=gaussianize, standardize=standardize)
 
         for j in range(nt):
@@ -1947,8 +1936,8 @@
                        'savitzy-golay' - ys is filtered using the Savitzky-Golay
                                filters and the resulting filtered series is subtracted from y.
         params (list): The paramters for the Savitzky-Golay filters. The first parameter
-            corresponds to the window size (default it set to half of the data) 
-            while the second parameter correspond to the order of the filter 
+            corresponds to the window size (default it set to half of the data)
+            while the second parameter correspond to the order of the filter
             (default is 4). The third parameter is the order of the derivative
             (the default is zero, which means only smoothing.)
         gaussionize (bool): If True, gaussianizes the timeseries
@@ -1985,7 +1974,7 @@
             #  r = wa.ar1_model(ts_cut, tauest)
             r = ar1_sim(ys_cut, np.size(ts_cut), 1, ts=ts_cut)
             wwa_red, _, _, _, _, _, Neffs_red, _ = wwz(r, ts_cut, freqs=freqs, tau=tau, c=c, nproc=nproc, nMC=0,
-                                                       detrend=detrend, params = params, 
+                                                       detrend=detrend, params=params,
                                                        gaussianize=gaussianize, standardize=standardize,
                                                        method=method)
             psd_ar1[i, :] = wa.wwa2psd(wwa_red, ts_cut, Neffs_red, freqs=freqs, Neff=Neff, anti_alias=anti_alias, avgs=avgs)
@@ -1999,7 +1988,7 @@
 
 
 def xwt(ys1, ts1, ys2, ts2,
-        tau=None, freqs=None, c=1/(8*np.pi**2), Neff=3, Neff_coi=6, nproc=8, detrend='no',params = ['default',4,0,1],
+        tau=None, freqs=None, c=1/(8*np.pi**2), Neff=3, Neff_coi=6, nproc=8, detrend='no', params=['default',4,0,1],
         gaussianize=False, standardize=True,
         method='Kirchner_f2py'):
     ''' Return the crosse wavelet transform of two time series.
@@ -2018,8 +2007,8 @@
                        'savitzy-golay' - ys is filtered using the Savitzky-Golay
                                filters and the resulting filtered series is subtracted from y.
         params (list): The paramters for the Savitzky-Golay filters. The first parameter
-            corresponds to the window size (default it set to half of the data) 
-            while the second parameter correspond to the order of the filter 
+            corresponds to the window size (default it set to half of the data)
+            while the second parameter correspond to the order of the filter
             (default is 4). The third parameter is the order of the derivative
             (the default is zero, which means only smoothing.)
         gaussionize (bool): If True, gaussianizes the timeseries
@@ -2045,12 +2034,14 @@
     ys2_cut, ts2_cut, freqs, tau = wa.prepare_wwz(ys2, ts2, freqs=freqs, tau=tau)
 
     wwa, phase, Neffs, coeff1 = wwz_func(ys1_cut, ts1_cut, freqs, tau, Neff=Neff, c=c, nproc=nproc, detrend=detrend,
-                                         params = params, gaussianize=gaussianize, standardize=standardize)
+                                         params=params, gaussianize=gaussianize, standardize=standardize)
     wwa, phase, Neffs, coeff2 = wwz_func(ys2_cut, ts2_cut, freqs, tau, Neff=Neff, c=c, nproc=nproc, detrend=detrend,
-                                         params = params, gaussianize=gaussianize, standardize=standardize)
-
-    tauest1 = wa.tau_estimation(ys1_cut, ts1_cut, detrend=detrend, params = params, gaussianize=gaussianize, standardize=standardize)
-    tauest2 = wa.tau_estimation(ys2_cut, ts2_cut, detrend=detrend, params = params, gaussianize=gaussianize, standardize=standardize)
+                                         params=params, gaussianize=gaussianize, standardize=standardize)
+
+    tauest1 = wa.tau_estimation(ys1_cut, ts1_cut, detrend=detrend, params=params,
+                                gaussianize=gaussianize, standardize=standardize)
+    tauest2 = wa.tau_estimation(ys2_cut, ts2_cut, detrend=detrend, params=params,
+                                gaussianize=gaussianize, standardize=standardize)
     r1 = wa.ar1_model(ts1_cut, tauest1)
     r2 = wa.ar1_model(ts2_cut, tauest2)
     #  r1 = ar1_sim(ys1_cut, np.size(ts1_cut), 1, ts=ts1_cut)
@@ -2086,8 +2077,8 @@
 
 
 def xwc(ys1, ts1, ys2, ts2,
-        tau=None, freqs=None, c=1/(8*np.pi**2), Neff=3, nproc=8, detrend='no', 
-        nMC=200, params = ['default',4,0,1],
+        tau=None, freqs=None, c=1/(8*np.pi**2), Neff=3, nproc=8, detrend='no',
+        nMC=200, params=['default',4,0,1],
         gaussianize=False, standardize=True, method='Kirchner_f2py'):
     ''' Return the crosse wavelet coherence of two time series.
 
@@ -2106,8 +2097,8 @@
                        'savitzy-golay' - ys is filtered using the Savitzky-Golay
                                filters and the resulting filtered series is subtracted from y.
         params (list): The paramters for the Savitzky-Golay filters. The first parameter
-            corresponds to the window size (default it set to half of the data) 
-            while the second parameter correspond to the order of the filter 
+            corresponds to the window size (default it set to half of the data)
+            while the second parameter correspond to the order of the filter
             (default is 4). The third parameter is the order of the derivative
             (the default is zero, which means only smoothing.)
         gaussionize (bool): If True, gaussianizes the timeseries
@@ -2154,11 +2145,11 @@
         freqs = freqs1
 
     wwa1, phase1, AR1_q, coi, freqs, tau, Neffs, coeff1 = wwz(ys1_cut, ts1_cut, tau=tau, freqs=freqs, c=c, Neff=Neff, nMC=0,
-                                                              nproc=nproc, detrend=detrend, params = params, gaussianize=gaussianize,
-                                                              standardize=standardize, method=method)
+                                                              nproc=nproc, detrend=detrend, params=params,
+                                                              gaussianize=gaussianize, standardize=standardize, method=method)
     wwa2, phase2, AR1_q, coi, freqs, tau, Neffs, coeff2 = wwz(ys2_cut, ts2_cut, tau=tau, freqs=freqs, c=c, Neff=Neff, nMC=0,
-                                                              nproc=nproc, detrend=detrend, params = params, gaussianize=gaussianize,
-                                                              standardize=standardize, method=method)
+                                                              nproc=nproc, detrend=detrend, params=params,
+                                                              gaussianize=gaussianize, standardize=standardize, method=method)
 
     wt_coeff1 = coeff1[1] + coeff1[2]*1j
     wt_coeff2 = coeff2[1] + coeff2[2]*1j
@@ -2178,9 +2169,11 @@
             r1 = ar1_sim(ys1_cut, np.size(ts1_cut), 1, ts=ts1_cut)
             r2 = ar1_sim(ys2_cut, np.size(ts2_cut), 1, ts=ts2_cut)
             _, _, _, _, freqs, tau, _, coeffr1 = wwz(r1, ts1_cut, tau=tau, freqs=freqs, c=c, Neff=Neff, nMC=0, nproc=nproc,
-                                                     detrend=detrend, params = params, gaussianize=gaussianize, standardize=standardize)
+                                                     detrend=detrend, params=params,
+                                                     gaussianize=gaussianize, standardize=standardize)
             _, _, _, _, freqs, tau, _, coeffr2 = wwz(r2, ts2_cut, tau=tau, freqs=freqs, c=c, Neff=Neff, nMC=0, nproc=nproc,
-                                                     detrend=detrend, params = params, gaussianize=gaussianize, standardize=standardize)
+                                                     detrend=detrend, params=params,
+                                                     gaussianize=gaussianize, standardize=standardize)
 
             wt_coeffr1 = coeffr1[1] + coeffr1[2]*1j
             wt_coeffr2 = coeffr2[1] + coeffr2[2]*1j
@@ -2432,7 +2425,7 @@
 
 def plot_psd(psd, freqs, lmstyle='-', linewidth=None, color=sns.xkcd_rgb["denim blue"], ar1_lmstyle='-', ar1_linewidth=None,
              period_ticks=None, psd_lim=None, period_lim=None,
-             figsize=[20, 8], label='PSD', plot_ar1=False, psd_ar1_q95=None, plot_ar1_ensemble=False, psd_ar1=None, title=None,
+             figsize=[20, 8], label='PSD', plot_ar1=False, psd_ar1_q95=None, psd_ar1=None, title=None,
              psd_ar1_color=sns.xkcd_rgb["pale red"], ax=None, vertical=False,
              period_label='Period', psd_label='Spectral Density', zorder=None):
     """ Plot the wavelet amplitude
