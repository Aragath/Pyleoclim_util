#!/usr/bin/env python3
# -*- coding: utf-8 -*-
"""
Utilities to manipulate timeseries - useful for preprocessing prior to analysis
"""

__all__ = [
    'simple_stats',
    'bin',
    'interp',
    'gkernel',
    'standardize',
    'ts2segments',
    'annualize',
    'gaussianize',
    'detrend',
    'detect_outliers_DBSCAN',
    'detect_outliers_kmeans',
    'remove_outliers'
]

import numpy as np
import pandas as pd
import warnings
import copy
from scipy import special
from scipy import signal
from scipy import interpolate
from scipy import stats
from pyhht import EMD
from sklearn.neighbors import NearestNeighbors
from sklearn.cluster import DBSCAN
from sklearn.cluster import KMeans
from sklearn.metrics import silhouette_score
#import matplotlib.pyplot as plt

import statsmodels.tsa.stattools as sms

import math
from .filter import savitzky_golay

from .tsbase import (
    clean_ts,
    dropna
)


def simple_stats(y, axis=None):
    """ Computes simple statistics

    Computes the mean, median, min, max, standard deviation, and interquartile range of a numpy array y, ignoring NaNs.

    Parameters
    ----------

    y: array
        A Numpy array
    axis : int, tuple of ints
        Axis or Axes along which the means
        are computed, the default is to compute the mean of the flattened
        array. If a tuple of ints, performed over multiple axes

    Returns
    -------

    mean :  float
        mean of y, ignoring NaNs
    median : float
        median of y, ignoring NaNs
    min_ : float
        mininum value in y, ignoring NaNs
    max_ : float
        max value in y, ignoring NaNs
    std : float
        standard deviation of y, ignoring NaNs
    IQR : float
        Interquartile range of y along specified axis, ignoring NaNs
        
    """
    # make sure that y is an array
    y = np.array(y, dtype='float64')

    # Perform the various calculations
    mean = np.nanmean(y, axis=axis)
    std = np.nanstd(y, axis=axis)
    median = np.nanmedian(y, axis=axis)
    min_ = np.nanmin(y, axis=axis)
    max_ = np.nanmax(y, axis=axis)
    IQR = np.nanpercentile(y, 75, axis=axis) - np.nanpercentile(y, 25, axis=axis)

    return mean, median, min_, max_, std, IQR


def bin(x, y, bin_size=None, start=None, stop=None, step_style=None, evenly_spaced = False, statistic = 'mean', bin_edges=None, time_axis=None,no_nans = True):
    """ Bin the values

    Parameters
    ----------

    x : array
        The x-axis series.

    y : array
        The y-axis series.

    bin_size : float
        The size of the bins. Default is the maximum resolution if no_nans is True.

    start : float
        Where/when to start binning. Default is the minimum.

    stop : float
        When/where to stop binning. Default is the maximum.

    step_style : str; {'min','mean','median','max'}
        Step style to use when determining the size of the interval between points. Default is None.

    evenly_spaced : {True,False}
        Makes the series evenly-spaced. This option is ignored if bin_size is set to float.
        This option is being deprecated, no_nans should be used instead.

    statistic : str
        Statistic to calculate and return in values. Default is 'mean'.
        See scipy.stats.binned_statistic for other options.

    bin_edges : np.ndarray
        The edge of bins to use for binning. 
        E.g. if bins = [1,2,3,4], bins will be [1,2), [2,3), [3,4].
        See scipy.stats.binned_statistic for details.
        Start, stop, bin_size, step_style, and time_axis will be ignored if this is passed.
    
    time_axis : np.ndarray
        The time axis to use for binning. If passed, bin_edges will be set as the midpoints between times.
        The first time will be used as the left most edge, the last time will be used as the right most edge.
        Start, stop, bin_size, and step_style will be ignored if this is passed.

    no_nans : bool; {True,False}
        Sets the step_style to max, ensuring that the resulting series contains no empty values (nans).
        Default is True.

    Returns
    -------

    binned_values : array
        The binned values
    bins : array
        The bins (centered on the median, i.e., the 100-200 bin is 150)
    n : array
        Number of data points in each bin
    error : array
        The standard error on the mean in each bin

    Notes
    -----

    `start`, `stop`, `bin_size`, and `step_style` are interpreted as defining the `bin_edges` for this function.
    This differs from the `interp` interpretation, which uses these to define the time axis over which interpolation is applied.
    For `bin`, the time axis will be specified as the midpoints between `bin_edges`, unless `time_axis` is explicitly passed.

    See also
    --------

    pyleoclim.utils.tsutils.gkernel : Coarsen time resolution using a Gaussian kernel

    pyleoclim.utils.tsutils.interp : Interpolate y onto a new x-axis

    `scipy.stats.binned_statistic <https://docs.scipy.org/doc/scipy/reference/generated/scipy.stats.binned_statistic.html>`_ : Scipy function around which this function is written

    """

    if evenly_spaced:
        no_nans=True
        warnings.warn('`evenly_spaced` is being deprecated. Please switch to using the option `no_nans` (behaviour is identical).',DeprecationWarning,stacklevel=3)

    # Make sure x and y are numpy arrays
    x = np.array(x, dtype='float64')
    y = np.array(y, dtype='float64')
    
    if (bin_size is not None or bin_edges is not None or time_axis is not None) and no_nans:
        warnings.warn('The step, time axis, or bin edges have been set, the series may not be evenly_spaced',stacklevel=3)
    
    # Set the bin edges
    if bin_edges is not None:
        if start is not None or stop is not None or bin_size is not None or step_style is not None or time_axis is not None:
            warnings.warn('Bins have been passed with other bin relevant arguments {start,stop,bin_size,step_style,time_axis}. Bin_edges take priority and will be used.',stacklevel=3)
        time_axis = (bin_edges[1:] + bin_edges[:-1])/2
    # A bit of wonk is required to get the proper bin edges from the time axis
    elif time_axis is not None:
        if start is not None or stop is not None or bin_size is not None or step_style is not None:
            warnings.warn('The time axis has been passed with other time axis relevant arguments {start,stop,bin_size,step_style}. Time_axis takes priority and will be used.',stacklevel=3)
        bin_edges = np.zeros(len(time_axis)+1)
        bin_edges[0] = time_axis[0]
        bin_edges[-1] = time_axis[-1]
        bin_edges[1:-1] = (time_axis[1:]+time_axis[:-1])/2
    else:
        bin_edges = make_even_axis(x=x,start=start,stop=stop,step=bin_size,step_style=step_style,no_nans=no_nans)
        time_axis = (bin_edges[1:]+bin_edges[:-1])/2

    # Perform the calculation
    binned_values = stats.binned_statistic(x=x,values=y,bins=bin_edges,statistic=statistic).statistic
    n = stats.binned_statistic(x=x,values=y,bins=bin_edges,statistic='count').statistic
    error = stats.binned_statistic(x=x,values=y,bins=bin_edges,statistic='std').statistic

    #Returned bins should be at the midpoint of the bin edges
    res_dict = {
        'bins': time_axis,
        'binned_values': binned_values,
        'n': n,
        'error': error,
    }

    return  res_dict


<<<<<<< HEAD
def gkernel(t,y, h = 3.0, step=None,start=None,stop=None, step_style = None, evenly_spaced=False, bin_edges=None, time_axis=None,no_nans=True):
=======
def gkernel(t,y, h = 3.0, step=None,start=None,stop=None, step_style = 'max', evenly_spaced=False, bin_edges=None, time_axis=None, no_nans=True):
>>>>>>> 46e6430d
    '''Coarsen time resolution using a Gaussian kernel

    Parameters
    ----------
    t  : 1d array
        the original time axis
    
    y  : 1d array
        values on the original time axis
        
    h  : float 
        kernel e-folding scale
    
    step : float
        The interpolation step. Default is max spacing between consecutive points.

    start : float
        where/when to start the interpolation. Default is min(t).
        
    stop : float
        where/when to stop the interpolation. Default is max(t).
   
    step_style : str
            step style to be applied from 'increments' [default = 'max']

    evenly_spaced : {True,False}
        Makes the series evenly-spaced. This option is ignored if bins are passed.
        This option is being deprecated, no_nans should be used instead. 

    bin_edges : array
        The right hand edge of bins to use for binning.
        E.g. if bins = [1,2,3,4], bins will be [1,2), [2,3), [3,4].
        Same behavior as scipy.stats.binned_statistic
        Start, stop, step, and step_style will be ignored if this is passed.

    time_axis : np.ndarray
        The time axis to use for binning. If passed, bin_edges will be set as the midpoints between times.
        The first time will be used as the left most edge, the last time will be used as the right most edge.
        Start, stop, bin_size, and step_style will be ignored if this is passed.

    no_nans : bool; {True,False}
        Sets the step_style to max, ensuring that the resulting series contains no empty values (nans).
        Default is True.

    Returns
    -------
    tc : 1d array
        the coarse-grained time axis
        
    yc:  1d array
        The coarse-grained time series

    Notes
    -----

    `start`, `stop`, `bin_size`, and `step_style` are interpreted as defining the `bin_edges` for this function.
    This differs from the `interp` interpretation, which uses these to define the time axis over which interpolation is applied.
    For `gkernel`, the time axis will be specified as the midpoints between `bin_edges`, unless `time_axis` is explicitly passed.

    References
    ----------

    Rehfeld, K., Marwan, N., Heitzig, J., and Kurths, J.: Comparison of correlation analysis
    techniques for irregularly sampled time series, Nonlin. Processes Geophys.,
    18, 389–404, doi:10.5194/npg-18-389-2011, 2011.

    See also
    --------

    pyleoclim.utils.tsutils.increments : Establishes the increments of a numerical array
    
    pyleoclim.utils.tsutils.make_even_axis : Create an even time axis

    pyleoclim.utils.tsutils.bin : Bin the values

    pyleoclim.utils.tsutils.interp : Interpolate y onto a new x-axis

    '''

    if len(t) != len(y):
        raise ValueError('y and t must have the same length')
    
    if evenly_spaced:
        no_nans=True
        warnings.warn('`evenly_spaced` is being deprecated. Please switch to using the option `no_nans` (behaviour is identical).',DeprecationWarning,stacklevel=3)

        # Make sure x and y are numpy arrays
    t = np.array(t, dtype='float64')
    y = np.array(y, dtype='float64')

    if (step is not None or bin_edges is not None) and no_nans:
        warnings.warn('The step or bins has been set, the series may not be evenly_spaced',stacklevel=3)
    
    # Set the bin edges
    if bin_edges is not None:
        if start is not None or stop is not None or step is not None or step_style is not None or time_axis is not None:
            warnings.warn('Bins have been passed with other axis relevant arguments {start,stop,step,step_style,time_axis}. Bin_edges take priority and will be used.',stacklevel=3)
        time_axis = (bin_edges[1:] + bin_edges[:-1])/2
    # A bit of wonk is required to get the proper bin edges from the time axis
    elif time_axis is not None:
        if start is not None or stop is not None or step is not None or step_style is not None:
            warnings.warn('The time axis has been passed with other axis relevant arguments {start,stop,step,step_style}. Time_axis takes priority and will be used.',stacklevel=3)
        bin_edges = np.zeros(len(time_axis)+1)
        bin_edges[0] = time_axis[0]
        bin_edges[-1] = time_axis[-1]
        bin_edges[1:-1] = (time_axis[1:]+time_axis[:-1])/2
    else:
        bin_edges = make_even_axis(x=t,start=start,stop=stop,step=step,step_style=step_style,no_nans=no_nans)
        time_axis = (bin_edges[1:]+bin_edges[:-1])/2

    kernel = lambda x, s : 1.0/(s*np.sqrt(2*np.pi))*np.exp(-0.5*(x/s)**2)  # define kernel function

    yc    = np.zeros((len(time_axis)))
    yc[:] = np.nan

    for i in range(len(bin_edges)-1):
        if i < len(bin_edges-1):
            xslice = t[(t>=bin_edges[i])&(t<bin_edges[i+1])]
            yslice = y[(t>=bin_edges[i])&(t<bin_edges[i+1])]
        else:
            xslice = t[(t>=bin_edges[i])&(t<=bin_edges[i+1])]
            yslice = y[(t>=bin_edges[i])&(t<=bin_edges[i+1])]

        if len(xslice)>0:
            d      = xslice-time_axis[i]
            weight = kernel(d,h)
            yc[i]  = sum(weight*yslice)
        else:
            yc[i] = np.nan

        yc /= sum(weight) # normalize by the sum of weights
    return time_axis, yc


def increments(x,step_style='median'):
    '''Establishes the increments of a numerical array: start, stop, and representative step.

    Parameters
    ----------

    x : array

    step_style : str
        Method to obtain a representative step if x is not evenly spaced.
        Valid entries: 'median' [default], 'mean', 'mode' or 'max'
        The mode is the most frequent entry in a dataset, and may be a good choice if the timeseries
        is nearly equally spaced but for a few gaps. 
        
        Max is a conservative choice, appropriate for binning methods and Gaussian kernel coarse-graining

    Returns
    -------

    start : float
        min(x)
    stop : float
        max(x)
    step : float
        The representative spacing between consecutive values, computed as above

    See also
    --------

    pyleoclim.utils.tsutils.bin : Bin the values

    pyleoclim.utils.tsutils.gkernel : Coarsen time resolution using a Gaussian kernel

    '''

    start = np.nanmin(x)
    stop = np.nanmax(x)

    delta = np.diff(x)
    if step_style == 'mean':
        step = delta.mean()
    elif step_style == 'max':
        step = delta.max()
    elif step_style == 'mode':
        step = stats.mode(delta)[0][0]
    else:
        step = np.median(delta)

    return start, stop, step


def interp(x,y, interp_type='linear', step=None, start=None, stop=None, step_style=None, time_axis=None,**kwargs):
    """ Interpolate y onto a new x-axis

    Largely a wrapper for [scipy.interpolate.interp1d](https://docs.scipy.org/doc/scipy/reference/generated/scipy.interpolate.interp1d.html)

    Parameters
    ----------

    x : array
       The x-axis

    y : array
       The y-axis

    interp_type : str
        Options include: 'linear', 'nearest', 'zero', 'slinear', 'quadratic', 'cubic', 'previous', 'next'
        where 'zero', 'slinear', 'quadratic' and 'cubic' refer to a spline interpolation of zeroth, first, second or third order; 
        'previous' and 'next' simply return the previous or next value of the point) or as an integer specifying the order of the spline interpolator to use. 
        Default is 'linear'.

    step : float
        The interpolation step. Default is mean spacing between consecutive points.
        Step_style will be ignored if this is passed.

    start : float
        Where/when to start the interpolation. Default is the minimum.

    stop : float
        Where/when to stop the interpolation. Default is the maximum.

    step_style : str; {'min','mean','median','max'}
        Step style to use when determining the size of the interval between points. Default is None.

    time_axis : np.ndarray
        Time axis onto which the series will be interpolated.
        Start, stop, step, and step_style will be ignored if this is passed

    kwargs :  kwargs
        Aguments specific to interpolate.interp1D.
        If getting an error about extrapolation, you can use the arguments `bound_errors=False` and `fill_value="extrapolate"` to allow for extrapolation. 

    Returns
    -------

    xi : array
        The interpolated x-axis
    yi : array
        The interpolated y values

    Notes
    -----

    `start`, `stop`, `step` and `step_styl`e pertain to the creation of the time axis over which interpolation will be conducted.
    This differs from the way that the functions `bin` and `gkernel` interpret these arguments, which is as defining
    the `bin_edges` parameter used in those functions.

    See Also
    --------

    pyleoclim.utils.tsutils.increments : Establishes the increments of a numerical array

    pyleoclim.utils.tsutils.make_even_axis : Makes an evenly spaced time axis

    pyleoclim.utils.tsutils.bin : Bin the values

    pyleoclim.utils.tsutils.gkernel : Coarsen time resolution using a Gaussian kernel

    Examples
    --------

    There are several ways to specifiy a time axis for interpolation. Within these there is a hierarchy which we demonstrate below.

    Top priority will always go to `time_axis` if it is passed. All other arguments will be overwritten (except for x,y, and interp_type).

    .. ipython:: python
        :okwarning:
        :okexcept:

        x = np.array([1,2,3,5,8,12,20])
        y = np.ones(len(t))
        xi,yi = pyleo.utils.tsutils.interp(xi,yi,time_axis=[1,4,8,12,16])
        xi
    
    If `time_axis` is None, `step` will be considered, overriding `step_style if it is passed. `start` and `stop` will be generated using defaults if not passed.

    .. ipython:: python
        :okwarning:
        :okexcept:

        x = np.array([1,2,3,5,8,12,20])
        y = np.ones(len(t))
        xi,yi = pyleo.utils.tsutils.interp(xi,yi,step=2)
        xi
    
    If both `time_axis` and `step` are None but `step_style` is specified, the step will be generated using the prescribed `step_style`.

    .. ipython:: python
        :okwarning:
        :okexcept:

        x = np.array([1,2,3,5,8,12,20])
        y = np.ones(len(t))
        xi,yi = pyleo.utils.tsutils.interp(xi,yi,step_style='max')
        xi

    If none of these are specified, the mean spacing will be used.

    .. ipython:: python
        :okwarning:
        :okexcept:

        x = np.array([1,2,3,5,8,12,20])
        y = np.ones(len(t))
        xi,yi = pyleo.utils.tsutils.interp(xi,yi)
        xi

    """

    #Make sure x and y are numpy arrays
    x = np.array(x,dtype='float64')
    y = np.array(y,dtype='float64')

    #Drop nans if present before interpolating
    if np.isnan(y).any():
        y,x = dropna(y,x)

    # get the evenly spaced time axis if one is not passed.
    if time_axis is not None:
        if start is not None or stop is not None or step is not None or step_style is not None:
            warnings.warn('A time axis has been passed with other time axis relevant arguments {start,stop,step,step_style}. The passed time axis takes priority and will be used.',stacklevel=3)
        pass
    else:
        time_axis = make_even_axis(x=x,start=start,stop=stop,step=step,step_style=step_style)

    #Make sure the data is increasing
    data = pd.DataFrame({"x-axis": x, "y-axis": y}).sort_values('x-axis')
    time_axis = np.sort(time_axis)

    # Add arguments
    yi = interpolate.interp1d(data['x-axis'],data['y-axis'],kind=interp_type,**kwargs)(time_axis)

    return time_axis, yi


def standardize(x, scale=1, axis=0, ddof=0, eps=1e-3):
    """Centers and normalizes a time series. Constant or nearly constant time series not rescaled.

    Parameters
    ----------

    x : array
        vector of (real) numbers as a time series, NaNs allowed
    scale : real
        A scale factor used to scale a record to a match a given variance
    axis : int or None
        axis along which to operate, if None, compute over the whole array
    ddof : int
        degress of freedom correction in the calculation of the standard deviation
    eps : real
        a threshold to determine if the standard deviation is too close to zero

    Returns
    -------

    z : array
       The standardized time series (z-score), Z = (X - E[X])/std(X)*scale, NaNs allowed
    mu : real
        The mean of the original time series, E[X]
    sig : real
         The standard deviation of the original time series, std[X]

    References
    ----------

    Tapio Schneider's MATLAB code: https://github.com/tapios/RegEM/blob/master/standardize.m

    The zscore function in SciPy: https://docs.scipy.org/doc/scipy/reference/generated/scipy.stats.zscore.html

    See also
    --------

    pyleoclim.utils.tsutils.preprocess : pre-processes a times series using standardization and detrending.

    """
    x = np.asanyarray(x)
    assert x.ndim <= 2, 'The time series x should be a vector or 2-D array!'

    mu = np.nanmean(x, axis=axis)  # the mean of the original time series
    sig = np.nanstd(x, axis=axis, ddof=ddof)  # the standard deviation of the original time series

    mu2 = np.asarray(np.copy(mu))  # the mean used in the calculation of zscore
    sig2 = np.asarray(np.copy(sig) / scale)  # the standard deviation used in the calculation of zscore

    if np.any(np.abs(sig) < eps):  # check if x contains (nearly) constant time series
        warnings.warn('Constant or nearly constant time series not rescaled.',stacklevel=2)
        where_const = np.abs(sig) < eps  # find out where we have (nearly) constant time series

        # if a vector is (nearly) constant, keep it the same as original, i.e., substract by 0 and divide by 1.
        mu2[where_const] = 0
        sig2[where_const] = 1

    if axis and mu.ndim < x.ndim:
        z = (x - np.expand_dims(mu2, axis=axis)) / np.expand_dims(sig2, axis=axis)
    else:
        z = (x - mu2) / sig2

    return z, mu, sig

def center(y, axis=0):
    """ Centers array y (i.e. removes the sample mean) 

    Parameters
    ----------

    y : array
        Vector of (real) numbers as a time series, NaNs allowed
    axis : int or None
        Axis along which to operate, if None, compute over the whole array
        
    Returns
    -------

    yc : array
       The centered time series, yc = (y - ybar), NaNs allowed
    ybar : real
        The sampled mean of the original time series, y 

    References
    ----------

    Tapio Schneider's MATLAB code: https://github.com/tapios/RegEM/blob/master/center.m

    """
    y = np.asanyarray(y)
    assert y.ndim <= 2, 'The time series y should be a vector or 2-D array!'

    ybar = np.nanmean(y, axis=axis)  # the mean of the original time series

    if axis and ybar.ndim < y.ndim:
        yc = y - np.expand_dims(ybar, axis=axis) 
    else:
        yc = y - ybar

    return yc, ybar


def ts2segments(ys, ts, factor=10):
    ''' Chop a time series into several segments based on gap detection.

    The rule of gap detection is very simple:
        we define the intervals between time points as dts, then if dts[i] is larger than factor * dts[i-1],
        we think that the change of dts (or the gradient) is too large, and we regard it as a breaking point
        and chop the time series into two segments here

    Parameters
    ----------

    ys : array
        A time series, NaNs allowed
    ts : array
        The time points
    factor : float
        The factor that adjusts the threshold for gap detection

    Returns
    -------

    seg_ys : list
        A list of several segments with potentially different lengths
    seg_ts : list
        A list of the time axis of the several segments
    n_segs : int
        The number of segments
    '''

    ys, ts = clean_ts(ys, ts)

    nt = np.size(ts)
    dts = np.diff(ts)

    seg_ys, seg_ts = [], []  # store the segments with lists

    n_segs = 1
    i_start = 0
    for i in range(1, nt-1):
        if np.abs(dts[i]) > factor*np.abs(dts[i-1]):
            i_end = i + 1
            seg_ys.append(ys[i_start:i_end])
            seg_ts.append(ts[i_start:i_end])
            i_start = np.copy(i_end)
            n_segs += 1

    seg_ys.append(ys[i_start:nt])
    seg_ts.append(ts[i_start:nt])

    return seg_ys, seg_ts, n_segs



def annualize(ys, ts):
    ''' Annualize a time series whose time resolution is finer than 1 year

    Parameters
    ----------
    ys : array
        A time series, NaNs allowed
    ts : array
        The time axis of the time series, NaNs allowed

    Returns
    -------
    ys_ann : array
            the annualized time series
    year_int : array
              The time axis of the annualized time series

    '''
    ys = np.asarray(ys, dtype=float)
    ts = np.asarray(ts, dtype=float)
    assert ys.size == ts.size, 'The size of time axis and data value should be equal!'

    year_int = list(set(np.floor(ts)))
    year_int = np.sort(list(map(int, year_int)))
    n_year = len(year_int)
    year_int_pad = list(year_int)
    year_int_pad.append(np.max(year_int)+1)
    ys_ann = np.zeros(n_year)

    for i in range(n_year):
        t_start = year_int_pad[i]
        t_end = year_int_pad[i+1]
        t_range = (ts >= t_start) & (ts < t_end)
        ys_ann[i] = np.average(ys[t_range], axis=0)

    return ys_ann, year_int


# def gaussianize(X):
#     """ Quantile maps a matrix to a Gaussian distribution

#     Parameters
#     ----------

#     X : array
#         Timeseries arrayed by column

#     Returns
#     -------

#     Xn : array
#         Gaussianized array
        
#     References
#     ----------

#     van Albada, S., and P. Robinson (2007), Transformation of arbitrary 
#         distributions to the normal distribution with application to EEG 
#         test-retest reliability, Journal of Neuroscience Methods, 161(2), 
#         205 - 211, doi:10.1016/j.jneumeth.2006.11.004.    

#     See also
#     --------

#     pyleoclim.utils.tsutils.gaussianize_1d : Quantile maps a 1D array to a Gaussian distribution

#     """

#     # Give every record at least one dimensions, or else the code will crash.
#     X = np.atleast_1d(X)

#     # Make a blank copy of the array, retaining the data type of the original data variable.
#     Xn = copy.deepcopy(X)
#     Xn[:] = np.NAN

#     if len(X.shape) == 1:
#         Xn = gaussianize_1d(X)
#     else:
#         for i in range(X.shape[1]):
#             Xn[:, i] = gaussianize_1d(X[:, i])

#     return Xn


def gaussianize(ys):
    """ Maps a 1D array to a Gaussian distribution using the inverse Rosenblatt transform
    
    The resulting array is mapped to a standard normal distribution, and therefore
    has zero mean and unit standard deviation. Using `gaussianize()` obviates the 
    need for `standardize()`. 
    
    Parameters
    ----------

    ys : 1D Array
        e.g. a timeseries

    Returns
    -------

    yg : 1D Array
        Gaussianized values of ys.

    References
    ----------
    
    van Albada, S., and P. Robinson (2007), Transformation of arbitrary 
        distributions to the normal distribution with application to EEG 
        test-retest reliability, Journal of Neuroscience Methods, 161(2), 
        205 - 211, doi:10.1016/j.jneumeth.2006.11.004.   

    See also
    --------

    pyleoclim.utils.tsutils.standardize : Centers and normalizes a time series

    """
    # Count only elements with data.

    n = ys[~np.isnan(ys)].shape[0]

    # Create a blank copy of the array.
    yg = copy.deepcopy(ys)
    yg[:] = np.NAN

    nz = np.logical_not(np.isnan(ys))
    index = np.argsort(ys[nz])
    rank = np.argsort(index)
    CDF = 1.*(rank+1)/(1.*n) - 1./(2*n)
    yg[nz] = np.sqrt(2)*special.erfinv(2*CDF - 1)

    return yg


def detrend(y, x=None, method="emd", n=1, sg_kwargs=None):
    """Detrend a timeseries according to four methods

    Detrending methods include: "linear", "constant", using a low-pass Savitzky-Golay filter, and Empirical Mode Decomposition (default).
    Linear and constant methods use [scipy.signal.detrend](https://docs.scipy.org/doc/scipy/reference/generated/scipy.signal.detrend.html),
    EMD uses [pyhht.emd.EMD](https://pyhht.readthedocs.io/en/stable/apiref/pyhht.html)

    Parameters
    ----------

    y : array
       The series to be detrended.
    x : array
       Abscissa for array y. Necessary for use with the Savitzky-Golay 
       method, since the series should be evenly spaced.
    method : str
        The type of detrending:
        - "linear": the result of a linear least-squares fit to y is subtracted from y.
        - "constant": only the mean of data is subtracted.
        - "savitzky-golay", y is filtered using the Savitzky-Golay filters and the resulting filtered series is subtracted from y.
        - "emd" (default): Empirical mode decomposition. The last mode is assumed to be the trend and removed from the series
    n : int
        Works only if `method == 'emd'`. The number of smoothest modes to remove.
    sg_kwargs : dict
        The parameters for the Savitzky-Golay filters.

    Returns
    -------

    ys : array
        The detrended version of y.
        
    trend : array
        The removed trend. Only non-empty for EMD and Savitzy-Golay methods, since SciPy detrending does not retain the trends

    See also
    --------

    pyleoclim.utils.filter.savitzky_golay : Filtering using Savitzy-Golay

    pyleoclim.utils.tsutils.preprocess : pre-processes a times series using standardization and detrending.

    """
    y = np.array(y)

    if x is not None:
        x = np.array(x)

    if method == "linear":
        ys = signal.detrend(y,type='linear')
        trend = y - ys
    elif method == 'constant':
        ys = signal.detrend(y,type='constant')
        trend = y - ys 
    elif method == "savitzky-golay":
        # Check that the timeseries is uneven and interpolate if needed
        if x is None:
            raise ValueError("An independent variable is needed for the Savitzky-Golay filter method")
        # Check whether the timeseries is unvenly-spaced and interpolate if needed
        if len(np.unique(np.diff(x)))>1:
            warnings.warn("Timeseries is not evenly-spaced, interpolating...")
            x_interp, y_interp = interp(x,y,bounds_error=False,fill_value='extrapolate')
        else:
            x_interp = x
            y_interp = y
        sg_kwargs = {} if sg_kwargs is None else sg_kwargs.copy()
        # Now filter
        y_filt = savitzky_golay(y_interp,**sg_kwargs)
        # Put it all back on the original x axis
        trend = np.interp(x,x_interp,y_filt)
        ys = y - trend
    elif method == "emd":
        imfs = EMD(y).decompose()
        if np.shape(imfs)[0] == 1:
            trend = np.zeros(np.size(y))
        else:
            trend = np.sum(imfs[-n:], axis=0)  # remove the n smoothest modes

        ys = y - trend
    else:
        raise KeyError('Not a valid detrending method')

    return ys, trend

def calculate_distances(ys, n_neighbors=None, NN_kwargs=None):
    """
    
    Uses the scikit-learn unsupervised learner for implementing neighbor searches and calculate the distance between a point and its nearest neighbors to estimate epsilon for DBSCAN. 
    

    Parameters
    ----------
    ys : tnumpy.array
        the y-values for the timeseries
    n_neighbors : int, optional
        Number of neighbors to use by default for kneighbors queries. The default is None.
    NN_kwargs : dict, optional
        Other arguments for sklearn.neighbors.NearestNeighbors. The default is None.
        See: https://scikit-learn.org/stable/modules/generated/sklearn.neighbors.NearestNeighbors.html#sklearn.neighbors.NearestNeighbors

    Returns
    -------
    min_eps : int
        Minimum value for epsilon.
    max_eps : int
        Maximum value for epsilon.

    """
    
    ys=standardize(ys)[0]
    ys=np.array(ys)
    
    if n_neighbors is None:
        # Lowest number of nearest neighbors
        neigh = NearestNeighbors(n_neighbors=2)
        nbrs = neigh.fit(ys.reshape(-1, 1))
        distances, indices = nbrs.kneighbors(ys.reshape(-1, 1))
        min_eps = np.min(distances)
        if min_eps<=0:
            min_eps=0.01
    
        # Highest number of nearest neighbors
        neigh = NearestNeighbors(n_neighbors=len(ys)-1)
        nbrs = neigh.fit(ys.reshape(-1, 1))
        distances, indices = nbrs.kneighbors(ys.reshape(-1, 1))
        max_eps = np.max(distances)
    
    else:
        neigh = NearestNeighbors(n_neighbors=n_neighbors)
        nbrs = neigh.fit(ys.reshape(-1, 1))
        distances, indices = nbrs.kneighbors(ys.reshape(-1, 1))
        min_eps = np.min(distances)
        max_eps = np.max(distances)
    
    return min_eps, max_eps

def detect_outliers_DBSCAN(ys, nbr_clusters = None, eps=None, min_samples=None, n_neighbors=None, metric='euclidean', NN_kwargs= None, DBSCAN_kwargs=None):
    """
    Uses the unsupervised learning DBSCAN algorithm to identify outliers in timeseries data. 
    The algorithm uses the silhouette score calculated over a range of epsilon and minimum sample values to determine the best clustering. In this case, we take the largest silhouette score (as close to 1 as possible). 
    
    The DBSCAN implementation used here is from scikit-learn: https://scikit-learn.org/stable/modules/generated/sklearn.cluster.DBSCAN.html
    
    The Silhouette Coefficient is calculated using the mean intra-cluster distance (a) and the mean nearest-cluster distance (b) for each sample. The best value is 1 and the worst value is -1. Values near 0 indicate overlapping clusters. Negative values generally indicate that a sample has been assigned to the wrong cluster, as a different cluster is more similar. For additional details, see: https://scikit-learn.org/stable/modules/generated/sklearn.metrics.silhouette_score.html

    Parameters
    ----------
    ys : numpy.array
        The y-values for the timeseries data.
    nbr_clusters : int, optional
        Number of clusters. Note that the DBSCAN algorithm calculates the number of clusters automatically. This paramater affects the optimization over the silhouette score. The default is None.
    eps : float or list, optional
        epsilon. The default is None, which allows the algorithm to optimize for the best value of eps, using the silhouette score as the optimization criterion. The maximum distance between two samples for one to be considered as in the neighborhood of the other. This is not a maximum bound on the distances of points within a cluster. This is the most important DBSCAN parameter to choose appropriately for your data set and distance function.
    min_samples : int or list, optional
        The number of samples (or total weight) in a neighborhood for a point to be considered as a core point. This includes the point itself.. The default is None and optimized using the silhouette score
    n_neighbors : int, optional
        Number of neighbors to use by default for kneighbors queries, which can be used to calculate a range of plausible eps values. The default is None.
    metric : str, optional
        The metric to use when calculating distance between instances in a feature array. The default is 'euclidean'. See https://scikit-learn.org/stable/modules/generated/sklearn.cluster.DBSCAN.html for alternative values. 
    NN_kwargs : dict, optional
        Other arguments for sklearn.neighbors.NearestNeighbors. The default is None.
        See: https://scikit-learn.org/stable/modules/generated/sklearn.neighbors.NearestNeighbors.html#sklearn.neighbors.NearestNeighbors

    DBSCAN_kwargs : dict, optional
        Other arguments for sklearn.cluster.DBSCAN. The default is None.
        See: https://scikit-learn.org/stable/modules/generated/sklearn.cluster.DBSCAN.html


    Returns
    -------
    indices : list
        list of indices that are considered outliers.
    res : pandas.DataFrame
        Results of the clustering analysis. Contains information about eps value, min_samples value, number of clusters, the silhouette score, the indices of the outliers for each combination, and the cluster assignment for each point. 

    """
    
    
    NN_kwargs = {} if NN_kwargs is None else NN_kwargs.copy()
    DBSCAN_kwargs = {} if DBSCAN_kwargs is None else DBSCAN_kwargs.copy()
    
    ys=standardize(ys)[0] # standardization is key for the alogrithm to work.
    ys=np.array(ys)
    
    if eps and n_neighbors:
        print('Since eps is passed, ignoring the n_neighbors for distance calculation')
    
    if eps is None:
        min_eps,max_eps = calculate_distances(ys, n_neighbors=n_neighbors, NN_kwargs=NN_kwargs)       
        eps_list = np.linspace(min_eps,max_eps,50)
    elif type(eps) is list:
        eps_list=eps
    else:
        print("You have tried to pass a float or integer, coercing to a list")
        eps_list=list(eps)
    
    if min_samples is None:
        min_samples_list = np.linspace(2,len(ys)/4,50,dtype='int')
    elif type(min_samples) is list:
        min_samples_list = min_samples
    else:
        print("You have tried to pass a float or integer, coercing to a list")
        min_samples_list=list(min_samples)
    
    print("Optimizing for the best number of clusters, this may take a few minutes")
    
    
    nbr_clusters=[]
    sil_score =[]
    eps_matrix=[]
    min_sample_matrix=[]
    idx_out = []
    clusters = []

    for eps_item in eps_list:
        for min_samples_item in min_samples_list:
            eps_matrix.append(eps_item)
            min_sample_matrix.append(min_samples_item)
            m = DBSCAN(eps=eps_item, min_samples=min_samples_item,**DBSCAN_kwargs)
            m.fit(ys.reshape(-1,1))
            nbr_clusters.append(len(np.unique(m.labels_))-1)
            try:
                sil_score.append(silhouette_score(ys.reshape(-1,1), m.labels_))
            except:
                sil_score.append(np.nan)
            idx_out.append(np.where(m.labels_==-1)[0])
            clusters.append(m.labels_)
            
    res = pd.DataFrame({'eps':eps_matrix,'min_samples':min_sample_matrix,'number of clusters':nbr_clusters,'silhouette score':sil_score,'outlier indices':idx_out,'clusters':clusters})
    
    if nbr_clusters is None: 
        res_sil = res.loc[res['silhouette score']==np.max(res['silhouette score'])]
    else:
        try: 
            res_cl = res.loc[res['number of clusters']==nbr_clusters]
            res_sil = res_cl.loc[res_cl['silhouette score']==np.max(res_cl['silhouette score'])]
        except:
            print("No valid solutions for the number of clusters, returning from silhouette score")
            res_sil = res.loc[res['silhouette score']==np.max(res['silhouette score'])]
    
    unique_idx = list(res_sil['outlier indices'].iloc[0])
    
    if res_sil.shape[0]>1:
        for idx,row in res_sil.iterrows():
            for item in row['outlier indices']:
                if item not in unique_idx:
                    unique_idx.append(item)
            
    indices = np.array(unique_idx)
    
    return indices, res

def detect_outliers_kmeans(ys, nbr_clusters = None, max_cluster = 10, threshold=3, kmeans_kwargs=None):
    """
    Outlier detection using the unsupervised alogrithm kmeans. The algorithm runs through various number of clusters and optimizes based on the silhouette score.
    
    KMeans implementation: https://scikit-learn.org/stable/modules/generated/sklearn.cluster.KMeans.html
    
    The Silhouette Coefficient is calculated using the mean intra-cluster distance (a) and the mean nearest-cluster distance (b) for each sample. The best value is 1 and the worst value is -1. Values near 0 indicate overlapping clusters. Negative values generally indicate that a sample has been assigned to the wrong cluster, as a different cluster is more similar. For additional details, see: https://scikit-learn.org/stable/modules/generated/sklearn.metrics.silhouette_score.html

    Parameters
    ----------
    ys : numpy.array
        The y-values for the timeseries data
    nbr_clusters : int or list, optional
        A user number of clusters to considered. The default is None.
    max_cluster : int, optional
        The maximum number of clusters to consider in the optimization based on the Silhouette Score. The default is 10.
    threshold : int, optional
        The algorithm uses the suclidean distance for each point in the cluster to identify the outliers. This parameter sets the threshold on the euclidean distance to define an outlier. The default is 3.
    kmeans_kwargs : dict, optional
        Other parameters for the kmeans function. See: https://scikit-learn.org/stable/modules/generated/sklearn.cluster.KMeans.html for details. The default is None.

    Returns
    -------
    indices : list
        list of indices that are considered outliers.
    res : pandas.DataFrame
        Results of the clustering analysis. Contains information about number of clusters, the silhouette score, the indices of the outliers for each combination, and the cluster assignment for each point. 


    """
    
    
    kmeans_kwargs = {} if kmeans_kwargs is None else kmeans_kwargs.copy()
    
    ys=standardize(ys)[0] # standardization is key for the alogrithm to work.
    ys=np.array(ys)
    
    # run with either one cluster number of several
    if nbr_clusters is not None:
        if type(nbr_clusters) == list:
            range_n_clusters = nbr_clusters
        else:
            range_n_clusters = [nbr_clusters]
    else:
        range_n_clusters = np.arange(2,max_cluster+1,1,dtype='int')
    silhouette_avg = []
    idx_out=[]
    clusters = []
    
    for num_clusters in range_n_clusters:
        kmeans = KMeans(n_clusters=num_clusters)
        kmeans.fit(ys.reshape(-1, 1), **kmeans_kwargs)
        silhouette_avg.append(silhouette_score(ys.reshape(-1, 1), kmeans.labels_))
        center=kmeans.cluster_centers_[kmeans.labels_,0]
        distance=np.sqrt((ys-center)**2)
        idx_out.append(np.argwhere(distance>threshold).reshape(1,-1)[0])
        clusters.append(kmeans.labels_)
    
    res = pd.DataFrame({'number of clusters':range_n_clusters, 'silhouette score':silhouette_avg,'outlier indices':idx_out,'clusters':clusters})
    res_sil = res.loc[res['silhouette score']==np.max(res['silhouette score'])]

    unique_idx = list(res_sil['outlier indices'].iloc[0])
    
    if res_sil.shape[0]>1:
        for idx,row in res_sil.iterrows():
            for item in row['outlier indices']:
                if item not in unique_idx:
                    unique_idx.append(item)
            
    indices = np.array(unique_idx)
    
    return indices, res

def remove_outliers(ts,ys,indices):
    """
    Remove the outliers from timeseries data

    Parameters
    ----------
    ts : numpy.array
        The time axis for the timeseries data.
    ys : numpy.array
        The y-values for the timeseries data.
    indices : numpy.array
        The indices of the outliers to be removed.

    Returns
    -------
    ys : numpy.array
        The time axis for the timeseries data after outliers removal
    ts : numpy.array
        The y-values for the timeseries data after outliers removal

    """
    ys = np.delete(ys,indices)
    ts = np.delete(ts,indices)

    return ys,ts

def eff_sample_size(y, detrend_flag=False):
    '''Effective Sample Size of timeseries y

    Parameters
    ----------
    y : float 
       1d array 
       
    detrend_flag : boolean
        if True (default), detrends y before estimation.         

    Returns
    -------
    neff : float
        The effective sample size
    
    References
    ----------

    Thiébaux HJ and Zwiers FW, 1984: The interpretation and estimation of
    effective sample sizes. Journal of Climate and Applied Meteorology 23: 800–811.

    '''
    if len(y) < 100:
        fft = False
    else:
        fft = True
        
    if detrend_flag:
        yd = detrend(y)
    else:
        yd = y
    
    n     = len(y)
    nl    = math.floor(max(np.sqrt(n),10))     # rule of thumb for choosing number of lags
    rho   = sms.acf(yd,adjusted=True,fft=fft,nlags=nl) # compute autocorrelation function         
    kvec  = np.arange(nl)
    fac   = (1-kvec/nl)*rho[1:]
    neff  = n/(1+2*np.sum(fac))   # Thiébaux & Zwiers 84, Eq 2.1
    
    return neff

# alias
std = standardize
gauss = gaussianize

def preprocess(ys, ts, detrend=False, sg_kwargs=None,
               gaussianize=False, standardize=True):
    ''' Return the processed time series using detrend and standardization.

    Parameters
    ----------

    ys : array
        a time series
    ts : array
        The time axis for the timeseries. Necessary for use with
        the Savitzky-Golay filters method since the series should be evenly spaced.
    detrend : string
        'none'/False/None - no detrending will be applied;
        'emd' - the last mode is assumed to be the trend and removed from the series
        'linear' - a linear least-squares fit to `ys` is subtracted;
        'constant' - the mean of `ys` is subtracted
        'savitzy-golay' - ys is filtered using the Savitzky-Golay filter and the resulting filtered series is subtracted.
    sg_kwargs : dict
        The parameters for the Savitzky-Golay filter.
    gaussianize : bool
        If True, gaussianizes the timeseries
    standardize : bool
        If True, standardizes the timeseries

    Returns
    -------

    res : array
        the processed time series

    See also
    --------

    pyleoclim.utils.tsutils.detrend : Detrend a timeseries according to four methods

    pyleoclim.utils.filter.savitzy_golay : Filtering using Savitzy-Golay method

    pyleoclim.utils.tsutils.standardize : Centers and normalizes a given time series

    pyleoclim.utils.tsutils.gaussianize_1d : Quantile maps a matrix to a Gaussian distribution

    '''

    if detrend == 'none' or detrend is False or detrend is None:
        ys_d = ys
    else:
        ys_d = detrend(ys, ts, method=detrend, sg_kwargs=sg_kwargs)

    if standardize:
        res, _, _ = std(ys_d)
    else:
        res = ys_d

    if gaussianize:
        res = gauss(res)

    return res

def make_even_axis(x=None,start=None,stop=None,step=None,step_style=None,no_nans=False):
    """Create a uniform time axis for binning/interpolating
    
    Parameters
    ----------

    x : np.ndarray
        Uneven time axis upon which to base the uniform time axis.
    
    start : float
        Where to start the axis. Default is the first value of the passed time axis.
    
    stop : float
        Where to stop the axis. Default is the last of value of the passed time axis.
    
    step : float
        The step size to use for the axis. Must be greater than 0.
        
    step_style : str; {}
        Step style to use when defining the step size. Will be overridden by `step` if it is passed.
    
    no_nans : bool: {True,False}
        Whether or not to allow nans. When True, will set step style to 'max'.
        Will be overridden by `step_style` or `step` if they are passed. Default is False.

    -------

    time_axis : np.ndarray
        An evenly spaced time axis.
        """
    
    if start is None:
        if x is None:
            raise ValueError('If x is not passed then start, stop and step must be passed')
        else:
            start = x[0]

    if stop is None:
        if x is None:
            raise ValueError('If x is not passed then start, stop and step must be passed')
        else:
            stop = x[-1]
    
    if step is not None:
        pass
    elif step_style is not None:
        if x is None:
            raise ValueError('If x is not passed then start, stop and step must be passed')
        else:
            _, _, step = increments(np.asarray(x), step_style = step_style)
    elif no_nans:
        if x is None:
            raise ValueError('If x is not passed then start, stop and step must be passed')
        else:
            _, _, step = increments(np.asarray(x), step_style = 'max')
    else:
        if x is None:
            raise ValueError('If x is not passed then start, stop and step must be passed')
        else:
            _, _, step = increments(np.asarray(x), step_style = 'mean')
    
    new_axis = np.arange(start,stop+step,step)

    #Make sure that values in time_axis don't exceed the stop value
    if step > 0:
        if max(new_axis) > stop:
            time_axis = np.array([t for t in new_axis if t <= stop])
        else:
            time_axis = new_axis
    elif step < 0:
        if min(new_axis) < stop:
            time_axis = np.array([t for t in new_axis if t >= stop])
        else:
            time_axis = new_axis
    else:
        raise ValueError('Step must be nonzero')

    return time_axis
<|MERGE_RESOLUTION|>--- conflicted
+++ resolved
@@ -212,11 +212,7 @@
     return  res_dict
 
 
-<<<<<<< HEAD
 def gkernel(t,y, h = 3.0, step=None,start=None,stop=None, step_style = None, evenly_spaced=False, bin_edges=None, time_axis=None,no_nans=True):
-=======
-def gkernel(t,y, h = 3.0, step=None,start=None,stop=None, step_style = 'max', evenly_spaced=False, bin_edges=None, time_axis=None, no_nans=True):
->>>>>>> 46e6430d
     '''Coarsen time resolution using a Gaussian kernel
 
     Parameters
