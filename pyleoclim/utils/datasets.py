--- conflicted
+++ resolved
@@ -136,12 +136,8 @@
         ts=pyleo.Series(
             time=time, 
             value=value,
-<<<<<<< HEAD
-            **pyleo_kwargs, verbose=False,
-=======
             **pyleo_kwargs, 
             verbose=False
->>>>>>> 771e3f07
         )
     # if this is a json
     elif metadata['file_extension'] == 'json':
