name: run pytest for the master Branch

on:
  push:
    branches: [ master ]
  pull_request:
    branches: [ master ]
  # Allows you to run this workflow manually from the Actions tab
  workflow_dispatch:

jobs:
<<<<<<< HEAD
  build:
    runs-on: ubuntu-20.04
=======
  test:
    runs-on: ubuntu-latest
    defaults:
      run:
        shell: bash -l {0}
>>>>>>> 82c6c124
    steps:

    - name: Checkout files in repo
      uses: actions/checkout@v3

    - name: Setup Miniconda
      uses: conda-incubator/setup-miniconda@v2
      with:
        activate-environment: pyleo
        environment-file: environment.yml
        python-version: "3.10"
        auto-activate-base: false
    
    - name: Conda list
      run: |
        conda activate pyleo
        conda list
    - name: Test with pytest
      run: |
        conda activate pyleo
        pytest pyleoclim/tests -svv<|MERGE_RESOLUTION|>--- conflicted
+++ resolved
@@ -9,16 +9,11 @@
   workflow_dispatch:
 
 jobs:
-<<<<<<< HEAD
-  build:
-    runs-on: ubuntu-20.04
-=======
   test:
     runs-on: ubuntu-latest
     defaults:
       run:
         shell: bash -l {0}
->>>>>>> 82c6c124
     steps:
 
     - name: Checkout files in repo
@@ -31,7 +26,7 @@
         environment-file: environment.yml
         python-version: "3.10"
         auto-activate-base: false
-    
+
     - name: Conda list
       run: |
         conda activate pyleo
